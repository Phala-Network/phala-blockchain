--- conflicted
+++ resolved
@@ -6,10 +6,14 @@
 #[allow(unused_imports)]
 use log;
 
-<<<<<<< HEAD
 use rmrk_traits::primitives::{CollectionId, NftId};
 
+use crate::utils::balance_convert;
 use crate::BalanceOf;
+use crate::mq;
+use crate::registry;
+use crate::fat;
+use crate::compute::{basepool, mining, pawnshop, poolproxy, stakepoolv2, vault};
 
 /// Alias for the runtime that implements all Phala Pallets
 pub trait PhalaPallets:
@@ -32,21 +36,6 @@
 		+ vault::Config
 {
 }
-=======
-use crate::*;
-
-#[allow(dead_code)]
-type MiningBalanceOf<T> =
-	<<T as mining::Config>::Currency as Currency<<T as frame_system::Config>::AccountId>>::Balance;
-
-/// Alias for the runtime that implements all Phala Pallets
-pub trait PhalaPallets:
-	fat::Config + mining::Config + mq::Config + registry::Config + stakepool::Config
-{}
-impl<T> PhalaPallets for T where
-	T: fat::Config + mining::Config + mq::Config + registry::Config + stakepool::Config
-{}
->>>>>>> a8fc3c8e
 
 type Versions = (
 	StorageVersion,
@@ -84,7 +73,6 @@
 	StorageVersion::new(version).put::<mining::Pallet<T>>();
 	StorageVersion::new(version).put::<mq::Pallet<T>>();
 	StorageVersion::new(version).put::<registry::Pallet<T>>();
-<<<<<<< HEAD
 	StorageVersion::new(version).put::<stakepoolv2::Pallet<T>>();
 }
 
@@ -109,12 +97,12 @@
 		T: pallet_assets::Config<Balance = BalanceOf<T>>,
 	{
 		if get_versions::<T>() == unified_versions::<T>(5) {
-			let mut weight: Weight = 0;
+			let mut weight: Weight = Weight::zero();
 			log::info!("Ᵽ migrating phala-pallets to v6");
 			weight += stakepoolv2::Pallet::<T>::migration_remove_assignments();
 			log::info!("Ᵽ pallets migrated to v6");
 
-			set_unified_versoin::<T>(6);
+			set_unified_version::<T>(6);
 			weight += T::DbWeight::get().reads_writes(5, 5);
 			weight
 		} else {
@@ -131,7 +119,4 @@
 		log::info!("Ᵽ phala pallet migration passes POST migrate checks ✅",);
 		Ok(())
 	}
-=======
-	StorageVersion::new(version).put::<stakepool::Pallet<T>>();
->>>>>>> a8fc3c8e
 }
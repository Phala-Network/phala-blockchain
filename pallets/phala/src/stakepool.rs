--- conflicted
+++ resolved
@@ -581,7 +581,7 @@
 				Self::handle_pool_new_reward(&mut pool_info, reward);
 				StakePools::<T>::insert(&pid, &pool_info);
 			}
-			
+
 			Ok(())
 		}
 
@@ -601,11 +601,7 @@
 			ensure!(who == pool_info.owner, Error::<T>::UnauthorizedPoolOwner);
 			ensure!(pool_info.owner_reward > Zero::zero(), Error::<T>::NoRewardToClaim);
 			let rewards = pool_info.owner_reward;
-<<<<<<< HEAD
-			mining::Pallet::<T>::withdraw_subsidy_pool(&target, pool_info.owner_reward)
-=======
 			mining::Pallet::<T>::withdraw_subsidy_pool(&target, rewards)
->>>>>>> a3b712f3
 				.or(Err(Error::<T>::InternalSubsidyPoolCannotWithdraw))?;
 			pool_info.owner_reward = Zero::zero();
 			StakePools::<T>::insert(pid, &pool_info);
@@ -635,7 +631,7 @@
 			pool_info.settle_user_pending_reward(&mut user_info);
 			ensure!(user_info.available_rewards > Zero::zero(), Error::<T>::NoRewardToClaim);
 			let rewards = user_info.available_rewards;
-			mining::Pallet::<T>::withdraw_subsidy_pool(&target, user_info.available_rewards)
+			mining::Pallet::<T>::withdraw_subsidy_pool(&target, rewards)
 				.or(Err(Error::<T>::InternalSubsidyPoolCannotWithdraw))?;
 			user_info.available_rewards = Zero::zero();
 			// Update ledger

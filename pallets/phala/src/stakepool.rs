--- conflicted
+++ resolved
@@ -286,6 +286,16 @@
 			user: T::AccountId,
 			shares: BalanceOf<T>,
 		},
+		/// A pool contribution whitelist is added
+		/// - lazy operated when the first staker is added to the whitelist
+		PoolWhitelistCreated {pid: u64, },
+		/// The pool contribution whitelist is deleted
+		/// - lazy operated when the last staker is removed from the whitelist
+		PoolWhitelistDeleted {pid: u64,},
+		/// A staker is added to the pool contribution whitelist
+		PoolWhitelistStakerAdded {pid: u64, staker: T::AccountId},
+		/// A staker is removed from the pool contribution whitelist
+		PoolWhitelistStakerRemoved {pid: u64, staker: T::AccountId},
 	}
 
 	#[pallet::error]
@@ -552,7 +562,6 @@
 
 			Ok(())
 		}
-<<<<<<< HEAD
 		/// add a staker accountid to contribution whitelist.
 		/// calling this method will forbide stakers contribute who isn't in the whitelist.
 		/// caller must be the owner of the pool.
@@ -570,12 +579,23 @@
 			if let Some(mut whitelist) = LimitContribtionPoolsList::<T>::get(&pid) {
 				if !whitelist.contains(&staker) {
 					ensure!(whitelist.len() as u32 <= MAX_WHITELIST_LEN, Error::<T>::ExceedWhitelistMaxLen);
-					whitelist.push(staker);
+					whitelist.push(staker.clone());
 					LimitContribtionPoolsList::<T>::insert(&pid, &whitelist);
+					Self::deposit_event(Event::<T>::PoolWhitelistStakerAdded{
+						pid,
+						staker,
+					});
 				}
 			} else {
-				let mut new_list = vec![staker];
+				let mut new_list = vec![staker.clone()];
 				LimitContribtionPoolsList::<T>::insert(&pid, &new_list);
+				Self::deposit_event(Event::<T>::PoolWhitelistCreated {
+					pid,
+				});
+				Self::deposit_event(Event::<T>::PoolWhitelistStakerAdded{
+					pid,
+					staker,
+				});
 			}
 			Ok(())
 		}
@@ -593,21 +613,31 @@
 			ensure!(pool_info.owner == owner, Error::<T>::UnauthorizedPoolOwner);
 			if let Some(mut whitelist) = LimitContribtionPoolsList::<T>::get(&pid) {
 				if whitelist.contains(&staker) {
-					whitelist.retain(|accountid| accountid != &staker);
+					&whitelist.retain(|accountid| accountid != &staker);
 					if whitelist.len() as u32 <= 0 {
 						LimitContribtionPoolsList::<T>::remove(&pid);
+						Self::deposit_event(Event::<T>::PoolWhitelistStakerRemoved {
+							pid,
+							staker: staker.clone(),
+						});
+						Self::deposit_event(Event::<T>::PoolWhitelistDeleted {
+							pid,
+						});
 					} else {
 						LimitContribtionPoolsList::<T>::insert(&pid, &whitelist);
+						Self::deposit_event(Event::<T>::PoolWhitelistStakerRemoved {
+							pid,
+							staker: staker.clone(),
+						});
 					}
 				}
 			}
 			Ok(())
 		}
-		/// manually assign rewards to pools by root for fixing issue 763
-=======
+
 
 		/// Manually assign rewards to pools by miningSwitchOrigin for fixing issue 763
->>>>>>> 81e19ac4
+
 		///
 		/// Requires:
 		/// 1. The caller is root
@@ -2429,6 +2459,102 @@
 		}
 
 		#[test]
+		fn test_staker_whitelist() {
+			new_test_ext().execute_with(|| {
+				set_block_1();
+				setup_workers(1);
+				setup_pool_with_workers(1, &[1]);				
+			
+				assert_ok!(PhalaStakePool::contribute(
+					Origin::signed(1),
+					0,
+					40 * DOLLARS
+				));
+				assert_ok!(PhalaStakePool::contribute(
+					Origin::signed(2),
+					0,
+					40 * DOLLARS
+				));
+				assert_ok!(PhalaStakePool::contribute(
+					Origin::signed(3),
+					0,
+					40 * DOLLARS
+				));
+				let staker1 = PhalaStakePool::pool_stakers((0, 1)).unwrap();
+				assert_eq!(staker1.shares, 40 * DOLLARS);
+				let staker2 = PhalaStakePool::pool_stakers((0, 2)).unwrap();
+				assert_eq!(staker2.shares, 40 * DOLLARS);
+				let staker3 = PhalaStakePool::pool_stakers((0, 3)).unwrap();
+				assert_eq!(staker3.shares, 40 * DOLLARS);
+				assert_ok!(PhalaStakePool::add_staker_to_whitelist(
+					Origin::signed(1),
+					0,
+					2,
+				));
+				assert_ok!(PhalaStakePool::contribute(
+					Origin::signed(1),
+					0,
+					10 * DOLLARS
+				));
+				assert_ok!(PhalaStakePool::contribute(
+					Origin::signed(2),
+					0,
+					40 * DOLLARS
+				));
+				assert_noop!(PhalaStakePool::contribute(
+					Origin::signed(3),
+					0,
+					40 * DOLLARS),
+					Error::<Test>::NotInContributeWhitelist
+				);
+				let staker1 = PhalaStakePool::pool_stakers((0, 1)).unwrap();
+				assert_eq!(staker1.shares, 50 * DOLLARS);
+				let staker2 = PhalaStakePool::pool_stakers((0, 2)).unwrap();
+				assert_eq!(staker2.shares, 80 * DOLLARS);
+				let staker3 = PhalaStakePool::pool_stakers((0, 3)).unwrap();
+				assert_eq!(staker3.shares, 40 * DOLLARS);
+				assert_ok!(PhalaStakePool::add_staker_to_whitelist(
+					Origin::signed(1),
+					0,
+					3,
+				));
+				assert_ok!(PhalaStakePool::contribute(
+					Origin::signed(3),
+					0,
+					20 * DOLLARS,
+				));
+				let staker4 = PhalaStakePool::pool_stakers((0, 3)).unwrap();
+				assert_eq!(staker4.shares, 60 * DOLLARS);
+				PhalaStakePool::remove_staker_from_whitelist(
+					Origin::signed(1),
+					0,
+					2,
+				);
+				assert_noop!(
+					PhalaStakePool::contribute(
+						Origin::signed(2),
+						0,
+						20 * DOLLARS,
+					), 
+					Error::<Test>::NotInContributeWhitelist
+				);
+				PhalaStakePool::remove_staker_from_whitelist(
+					Origin::signed(1),
+					0,
+					3,
+				);
+				assert_ok!(PhalaStakePool::contribute(
+					Origin::signed(3),
+					0,
+					20 * DOLLARS,
+				));
+				let staker4 = PhalaStakePool::pool_stakers((0, 3)).unwrap();
+				assert_eq!(staker4.shares, 80 * DOLLARS);
+			});
+
+
+		}
+		#[test]
 		fn test_reward_management() {
 			use crate::mining::pallet::OnReward;
 			new_test_ext().execute_with(|| {

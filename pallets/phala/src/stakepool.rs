--- conflicted
+++ resolved
@@ -224,6 +224,20 @@
 		/// - the stake related fields in [`StakePools`]
 		/// - the user staking account at [`PoolStakers`]
 		RewardsWithdrawn {
+			pid: u64,
+			user: T::AccountId,
+			amount: BalanceOf<T>,
+		},
+		/// Familiar to event "RewardsWithdrawn" but only affected states:
+		///  - the stake related fields in [`StakePools`]
+		OwnerRewardsWithdrawn {
+			pid: u64,
+			user: T::AccountId,
+			amount: BalanceOf<T>,
+		},
+		/// Familiar to event "RewardsWithdrawn" but only affected states:
+		///  - the user staking account at [`PoolStakers`]
+		StakerRewardsWithdrawn {
 			pid: u64,
 			user: T::AccountId,
 			amount: BalanceOf<T>,
@@ -554,20 +568,13 @@
 			origin: OriginFor<T>,
 			reward_arr: Vec<(u64, BalanceOf<T>)>,
 		) -> DispatchResult {
-<<<<<<< HEAD
+
 			// Origin must be MiningSwitchOrigin
 			T::MiningSwitchOrigin::ensure_origin(origin)?;
 
 			for (pid, reward) in reward_arr {
 			    //The assigned pool must exist
-=======
-			// origin must be miningSwitchOrigin
-			T::MiningSwitchOrigin::ensure_origin(origin)?;
-
-			for pair in reward_arr {
-			    let (pid, reward) = pair;
-			    //assigned pool must exist
->>>>>>> 81e19ac4
+
 			    let mut pool_info = Self::ensure_pool(pid)?;
 			    //reward must be positive
 			    if reward <= Zero::zero() {
@@ -579,6 +586,75 @@
  
 			}
 			Ok(())
+		}
+		
+		/// Claims pool-owner's pending rewards of the sender and send to the `target`
+		/// The rewards associate to sender's "staker role" will not be claimed
+		/// Requires:
+		/// 1. The sender is a pool owner
+		#[pallet::weight(0)]
+		pub fn claim_owner_rewards(
+			origin: OriginFor<T>,
+			pid: u64,
+			target: T::AccountId,
+		) -> DispatchResult {
+			let who = ensure_signed(origin)?;
+			let mut pool_info = Self::ensure_pool(pid)?;
+			let mut rewards = BalanceOf::<T>::zero();
+			// Add pool owner's reward if applicable
+			ensure!(who == pool_info.owner, Error::<T>::UnauthorizedPoolOwner);
+			
+			rewards += pool_info.owner_reward;
+			pool_info.owner_reward = Zero::zero();
+
+			ensure!(rewards > Zero::zero(), Error::<T>::NoRewardToClaim);
+			mining::Pallet::<T>::withdraw_subsidy_pool(&target, rewards)
+				.or(Err(Error::<T>::InternalSubsidyPoolCannotWithdraw))?;
+			StakePools::<T>::insert(pid, &pool_info);
+			Self::deposit_event(Event::<T>::OwnerRewardsWithdrawn {
+				pid,
+				user: who,
+				amount: rewards,
+			});
+
+			Ok(())
+		}
+
+		/// Claims staker's pending rewards of the sender and send to the `target`
+		/// The rewards associate to sender's "owner role" will not be claimed
+		/// Requires:
+		/// 1. The sender is a staker
+		#[pallet::weight(0)]
+		pub fn claim_staker_rewards(
+			origin: OriginFor<T>,
+			pid: u64,
+			target: T::AccountId,
+		) -> DispatchResult {
+			let who = ensure_signed(origin)?;
+			let mut pool_info = Self::ensure_pool(pid)?;
+			let mut rewards = BalanceOf::<T>::zero();	
+			let info_key = (pid, who.clone());
+			let mut user_info = Self::pool_stakers(&info_key);
+			if let Some(ref mut user_info) = user_info {
+				pool_info.settle_user_pending_reward(user_info);
+				rewards += user_info.available_rewards;
+				user_info.available_rewards = Zero::zero();
+			}
+			ensure!(rewards > Zero::zero(), Error::<T>::NoRewardToClaim);
+			mining::Pallet::<T>::withdraw_subsidy_pool(&target, rewards)
+				.or(Err(Error::<T>::InternalSubsidyPoolCannotWithdraw))?;
+			// Update ledger
+			StakePools::<T>::insert(pid, &pool_info);
+			if let Some(user_info) = user_info {
+				PoolStakers::<T>::insert(&info_key, &user_info);
+			}
+			Self::deposit_event(Event::<T>::StakerRewardsWithdrawn {
+				pid,
+				user: who,
+				amount: rewards,
+			});
+
+			Ok(())		
 		}
 
 		/// Claims all the pending rewards of the sender and send to the `target`

--- conflicted
+++ resolved
@@ -24,14 +24,10 @@
 		dispatch::DispatchResult,
 		pallet_prelude::*,
 		traits::{
-<<<<<<< HEAD
-			tokens::fungibles::Transfer,
-=======
 			tokens::{
-				fungibles::{Inspect, Mutate},
+				fungibles::Mutate,
 				Preservation,
 			},
->>>>>>> ffba4673
 			StorageVersion, UnixTime,
 		},
 	};
@@ -313,7 +309,7 @@
 		#[pallet::weight({0})]
 		#[frame_support::transactional]
 		pub fn create(origin: OriginFor<T>) -> DispatchResult {
-			let owner = ensure_signed(origin)?;
+			let owner = ensure_signed(origin.clone())?;
 			let pid = base_pool::Pallet::<T>::consume_new_pid();
 			let collection_id: CollectionId = base_pool::Pallet::<T>::consume_new_cid();
 			// Create a NFT collection related to the new stake pool
@@ -330,6 +326,7 @@
 				None,
 				symbol,
 			)?;
+			let _ = pallet_uniques::Pallet::<T>::thaw_collection(Origin::<T>::Signed(base_pool::pallet_id::<T::AccountId>()).into(), collection_id)?;
 			let account_id =
 				base_pool::pallet::generate_staker_account::<T::AccountId>(pid, owner.clone());
 			let (owner_reward_account, lock_account) =
@@ -553,37 +550,14 @@
 			Ok(())
 		}
 
-<<<<<<< HEAD
-=======
-		#[pallet::call_index(6)]
-		#[pallet::weight({0})]
-		pub fn backfill_add_missing_reward(
-			origin: OriginFor<T>,
-			input: Vec<(T::AccountId, u64, BalanceOf<T>)>,
-		) -> DispatchResult {
-			let who = ensure_signed(origin)?;
-			base_pool::Pallet::<T>::ensure_migration_root(who)?;
-
-			for (account_id, pid, balance) in input.iter() {
-				LegacyRewards::<T>::insert((account_id.clone(), *pid), *balance);
-			}
-			Ok(())
-		}
-
->>>>>>> ffba4673
 		/// Claims pool-owner's pending rewards of the sender and send to the `target`
 		///
 		/// The rewards associate to sender's "staker role" will not be claimed
 		///
 		/// Requires:
 		/// 1. The sender is a pool owner
-<<<<<<< HEAD
 		#[pallet::call_index(6)]
-		#[pallet::weight(0)]
-=======
-		#[pallet::call_index(7)]
-		#[pallet::weight({0})]
->>>>>>> ffba4673
+		#[pallet::weight({0})]
 		pub fn claim_owner_rewards(
 			origin: OriginFor<T>,
 			pid: u64,
@@ -619,13 +593,8 @@
 		/// If the shutdown condition is met, all workers in the pool will be forced shutdown.
 		/// Note: This function doesn't guarantee no-op when there's error.
 		/// TODO(mingxuan): add more detail comment later.
-<<<<<<< HEAD
 		#[pallet::call_index(7)]
-		#[pallet::weight(0)]
-=======
-		#[pallet::call_index(8)]
-		#[pallet::weight({0})]
->>>>>>> ffba4673
+		#[pallet::weight({0})]
 		#[frame_support::transactional]
 		pub fn check_and_maybe_force_withdraw(origin: OriginFor<T>, pid: u64) -> DispatchResult {
 			ensure_signed(origin)?;
@@ -674,13 +643,8 @@
 		/// Requires:
 		/// 1. The pool exists
 		/// 2. After the deposit, the pool doesn't reach the cap
-<<<<<<< HEAD
 		#[pallet::call_index(8)]
-		#[pallet::weight(0)]
-=======
-		#[pallet::call_index(9)]
-		#[pallet::weight({0})]
->>>>>>> ffba4673
+		#[pallet::weight({0})]
 		#[frame_support::transactional]
 		pub fn contribute(
 			origin: OriginFor<T>,
@@ -780,13 +744,8 @@
 		/// Once a withdraw request is proceeded successfully, The withdrawal would be queued and waiting to be dealed.
 		/// Afer the withdrawal is queued, The withdraw queue will be automaticly consumed util there are not enough free stakes to fullfill withdrawals.
 		/// Everytime the free stakes in the pools increases (except for rewards distributing), the withdraw queue will be consumed as it describes above.
-<<<<<<< HEAD
 		#[pallet::call_index(9)]
-		#[pallet::weight(0)]
-=======
-		#[pallet::call_index(10)]
-		#[pallet::weight({0})]
->>>>>>> ffba4673
+		#[pallet::weight({0})]
 		#[frame_support::transactional]
 		pub fn withdraw(
 			origin: OriginFor<T>,
@@ -863,90 +822,13 @@
 			Ok(())
 		}
 
-<<<<<<< HEAD
-=======
-		#[pallet::call_index(11)]
-		#[pallet::weight({0})]
-		#[frame_support::transactional]
-		pub fn reset_iter_pos(origin: OriginFor<T>) -> DispatchResult {
-			let who = ensure_signed(origin)?;
-			base_pool::Pallet::<T>::ensure_migration_root(who)?;
-			StakepoolIterateStartPos::<T>::put(None::<u64>);
-			Ok(())
-		}
-
-		#[pallet::call_index(12)]
-		#[pallet::weight({0})]
-		#[frame_support::transactional]
-		pub fn fix_missing_worker_lock(
-			origin: OriginFor<T>,
-			max_iterations: u32,
-		) -> DispatchResult {
-			let who = ensure_signed(origin)?;
-			base_pool::Pallet::<T>::ensure_migration_root(who)?;
-			let mut last_pid = StakepoolIterateStartPos::<T>::get();
-			let mut iter = match last_pid {
-				Some(pid) => {
-					let key: Vec<u8> = base_pool::pallet::Pools::<T>::hashed_key_for(pid);
-					base_pool::pallet::Pools::<T>::iter_from(key)
-				}
-				None => base_pool::pallet::Pools::<T>::iter(),
-			};
-			let asset_id = <T as wrapped_balances::Config>::WPhaAssetId::get();
-			let mut i = 0;
-			for (pid, pool_proxy) in iter.by_ref() {
-				match pool_proxy {
-					PoolProxy::StakePool(pool_info) => {
-						let mut total_lock = Zero::zero();
-						pool_info.workers.into_iter().for_each(|pubkey| {
-							let session: T::AccountId = pool_sub_account(pid, &pubkey);
-							total_lock +=
-								computation::Stakes::<T>::get(&session).unwrap_or_default();
-						});
-						pool_info.cd_workers.into_iter().for_each(|pubkey| {
-							let session: T::AccountId = pool_sub_account(pid, &pubkey);
-							total_lock +=
-								computation::Stakes::<T>::get(&session).unwrap_or_default();
-						});
-						let curr_lock: BalanceOf<T> =
-							<pallet_assets::pallet::Pallet<T> as Inspect<T::AccountId>>::balance(
-								asset_id,
-								&pool_info.lock_account,
-							);
-						ensure!(curr_lock <= total_lock, Error::<T>::LockAccountStakeError);
-						if curr_lock < total_lock {
-							wrapped_balances::Pallet::<T>::mint_into(
-								&pool_info.lock_account,
-								total_lock - curr_lock,
-							)?;
-						}
-					}
-					PoolProxy::Vault(_) => (),
-				}
-				i += 1;
-				last_pid = Some(pid);
-				if i >= max_iterations {
-					break;
-				}
-			}
-			StakepoolIterateStartPos::<T>::put(last_pid);
-
-			Ok(())
-		}
-
->>>>>>> ffba4673
 		/// Starts a worker on behalf of the stake pool
 		///
 		/// Requires:
 		/// 1. The worker is bound to the pool and is in Ready state
 		/// 2. The remaining stake in the pool can cover the minimal stake required
-<<<<<<< HEAD
 		#[pallet::call_index(10)]
-		#[pallet::weight(0)]
-=======
-		#[pallet::call_index(13)]
-		#[pallet::weight({0})]
->>>>>>> ffba4673
+		#[pallet::weight({0})]
 		pub fn start_computing(
 			origin: OriginFor<T>,
 			pid: u64,
@@ -962,13 +844,8 @@
 		///
 		/// Requires:
 		/// 1. There worker is bound to the pool and is in a stoppable state
-<<<<<<< HEAD
 		#[pallet::call_index(11)]
-		#[pallet::weight(0)]
-=======
-		#[pallet::call_index(14)]
-		#[pallet::weight({0})]
->>>>>>> ffba4673
+		#[pallet::weight({0})]
 		pub fn stop_computing(
 			origin: OriginFor<T>,
 			pid: u64,
@@ -979,13 +856,8 @@
 		}
 
 		/// Reclaims the releasing stake of a worker in a pool.
-<<<<<<< HEAD
 		#[pallet::call_index(12)]
-		#[pallet::weight(0)]
-=======
-		#[pallet::call_index(15)]
-		#[pallet::weight({0})]
->>>>>>> ffba4673
+		#[pallet::weight({0})]
 		pub fn reclaim_pool_worker(
 			origin: OriginFor<T>,
 			pid: u64,
@@ -997,24 +869,9 @@
 			Self::do_reclaim(pid, sub_account, worker, true).map(|_| ())
 		}
 
-<<<<<<< HEAD
-		/// Enables or disables computing. Must be called with the council or root permission.
+		/// Restarts the worker with a higher stake
 		#[pallet::call_index(13)]
-		#[pallet::weight(0)]
-		pub fn set_working_enabled(origin: OriginFor<T>, enable: bool) -> DispatchResult {
-			T::ComputingSwitchOrigin::ensure_origin(origin)?;
-			WorkingEnabled::<T>::put(enable);
-			Ok(())
-		}
-
-		/// Restarts the worker with a higher stake
-		#[pallet::call_index(14)]
-		#[pallet::weight(195_000_000)]
-=======
-		/// Restarts the worker with a higher stake
-		#[pallet::call_index(17)]
 		#[pallet::weight(Weight::from_parts(195_000_000, 0))]
->>>>>>> ffba4673
 		#[frame_support::transactional]
 		pub fn restart_computing(
 			origin: OriginFor<T>,
@@ -1256,7 +1113,7 @@
 							worker: info.pubkey,
 							amount: reward,
 						});
-						return;
+						continue;
 					}
 				};
 				let mut pool_info =

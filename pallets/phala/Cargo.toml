[package]
authors = ["Phala Network"]
edition = "2021"
name = "phala-pallets"
version = "4.1.0"
license = "Apache 2.0"
homepage = "https://phala.network/"
repository = "https://github.com/Phala-Network/phala-blockchain"

[package.metadata.docs.rs]
targets = ["x86_64-unknown-linux-gnu"]

[dependencies]
codec = { package = "parity-scale-codec", version = "3.3", default-features = false, features = ["derive"] }
scale-info = { version = "2.3", default-features = false, features = ["derive"] }

primitive-types = { version = "0.12.1", default-features = false, features = ["codec", "byteorder"] }
pallet-assets = { git = "https://github.com/paritytech/substrate", branch = "polkadot-v0.9.43", default-features = false }
pallet-democracy = { git = "https://github.com/paritytech/substrate", branch = "polkadot-v0.9.43", default-features = false }
pallet-uniques = { git = "https://github.com/paritytech/substrate", branch = "polkadot-v0.9.43", default-features = false }
pallet-preimage = { git = "https://github.com/paritytech/substrate", branch = "polkadot-v0.9.43", default-features = false }

# RMRK dependencies
pallet-rmrk-core = { git = "https://github.com/Phala-Network/rmrk-substrate", branch = "polkadot-v0.9.43", default-features = false }
rmrk-traits = { git = "https://github.com/Phala-Network/rmrk-substrate", branch = "polkadot-v0.9.43", default-features = false }

frame-support = { git = "https://github.com/paritytech/substrate", branch = "polkadot-v0.9.43", default-features = false }
frame-system = { git = "https://github.com/paritytech/substrate", branch = "polkadot-v0.9.43", default-features = false }
pallet-insecure-randomness-collective-flip = { git = "https://github.com/paritytech/substrate", branch = "polkadot-v0.9.43", default-features = false }
sp-runtime = { git = "https://github.com/paritytech/substrate", branch = "polkadot-v0.9.43", default-features = false }
sp-std = { git = "https://github.com/paritytech/substrate", branch = "polkadot-v0.9.43", default-features = false }
sp-io = { git = "https://github.com/paritytech/substrate", branch = "polkadot-v0.9.43", default-features = false }
sp-core = { git = "https://github.com/paritytech/substrate", branch = "polkadot-v0.9.43", default-features = false }
sp-application-crypto = { git = "https://github.com/paritytech/substrate", branch = "polkadot-v0.9.43", default-features = false }
frame-benchmarking = { git = "https://github.com/paritytech/substrate", branch = "polkadot-v0.9.43", default-features = false, optional = true }
log = { version = "0.4.14", default-features = false }

pallet-balances = { git = "https://github.com/paritytech/substrate", branch = "polkadot-v0.9.43", default-features = false }

phala-types = { path = "../../crates/phala-types", default-features = false }
chrono = { version = "0.4.22", default-features = false }
untrusted = { version = "0.9.0" }
base64 = { version = "0.13.0", default-features = false, features = ["alloc"] }
hex = { version = "0.4", default-features = false }
<<<<<<< HEAD
hex-literal = "0.3.4"
serde = { version = "1.0.101", default-features = false, optional = true }
=======
hex-literal = "0.4.1"
>>>>>>> cc9072d6
serde_json = { version = "1.0.41", default-features = false, features = ["alloc"] }
fixed = { version = "1.16.1", default-features = false }
fixed-macro = "1.2"
fixed-sqrt = { version = "0.2", default-features = false }

[target.'cfg(not(target_arch = "wasm32"))'.dependencies]
webpki = { version = "0.22", default-features = false, features = ["alloc"] }

[target.'cfg(target_arch = "wasm32")'.dependencies]
webpki_wasm = { package = "webpki", path = "../../vendor/webpki", default-features = false, features = ["alloc"] }

[dev-dependencies]
frame-support-test = { git = "https://github.com/paritytech/substrate", branch = "polkadot-v0.9.43" }
assert_matches = "1.4.0"
pallet-timestamp = { git = "https://github.com/paritytech/substrate", branch = "polkadot-v0.9.43" }
rand = "0.8.5"
insta = "1"
pallet-scheduler = { git = "https://github.com/paritytech/substrate", branch = "polkadot-v0.9.43", default-features = false }
pallet-collective = { git = "https://github.com/paritytech/substrate", branch = "polkadot-v0.9.43", default-features = false }

[features]
default = ["std"]
std = [
	"codec/std",
	"scale-info/std",
	"sp-runtime/std",
	"frame-support/std",
	"frame-system/std",
	"pallet-assets/std",
	"pallet-democracy/std",
	"sp-io/std",
	"sp-std/std",
	"sp-core/std",
	"sp-application-crypto/std",
	"frame-support/std",
	"frame-system/std",
	"frame-benchmarking/std",
	"pallet-balances/std",
	"pallet-uniques/std",
	"log/std",
	"phala-types/enable_serde",
	"pallet-rmrk-core/std",
	"rmrk-traits/std",
	"pallet-collective/std",
	"pallet-insecure-randomness-collective-flip/std",
	"pallet-preimage/std",
	"serde/derive",
	"serde/alloc",
	"scale-info/serde",
]
runtime-benchmarks = [
	"frame-benchmarking/runtime-benchmarks"
]
try-runtime = ["frame-support/try-runtime"]
native = [
	"sp-application-crypto/full_crypto",
]<|MERGE_RESOLUTION|>--- conflicted
+++ resolved
@@ -42,12 +42,8 @@
 untrusted = { version = "0.9.0" }
 base64 = { version = "0.13.0", default-features = false, features = ["alloc"] }
 hex = { version = "0.4", default-features = false }
-<<<<<<< HEAD
-hex-literal = "0.3.4"
+hex-literal = "0.4.1"
 serde = { version = "1.0.101", default-features = false, optional = true }
-=======
-hex-literal = "0.4.1"
->>>>>>> cc9072d6
 serde_json = { version = "1.0.41", default-features = false, features = ["alloc"] }
 fixed = { version = "1.16.1", default-features = false }
 fixed-macro = "1.2"
@@ -96,7 +92,6 @@
 	"pallet-preimage/std",
 	"serde/derive",
 	"serde/alloc",
-	"scale-info/serde",
 ]
 runtime-benchmarks = [
 	"frame-benchmarking/runtime-benchmarks"

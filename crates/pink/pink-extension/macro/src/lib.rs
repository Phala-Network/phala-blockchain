use proc_macro::TokenStream;
use proc_macro2::TokenStream as TokenStream2;
<<<<<<< HEAD
use proc_macro_crate::{crate_name, FoundCrate};
use syn::{parse_macro_input, Result};

mod contract;
mod chain_extension;
=======
use syn::{parse_macro_input, Result};

mod chain_extension;
mod contract;
mod driver_system;
>>>>>>> 9c160a93

/// A drop-in replacement for `ink_lang::contract` with pink-specific feature extensions.
///
/// # pink-specific features
/// - `#[pink(on_block_end)]`
///   Marks a function as being called on each phala block has been dispatched.
#[proc_macro_attribute]
pub fn contract(arg: TokenStream, input: TokenStream) -> TokenStream {
    let config = parse_macro_input!(arg as TokenStream2);
    let module = parse_macro_input!(input as TokenStream2);
    let module = contract::patch(module, config);
    module.into()
}

/// Internal use only.
#[proc_macro_attribute]
pub fn chain_extension(_: TokenStream, input: TokenStream) -> TokenStream {
    let input = parse_macro_input!(input as TokenStream2);
    let output = chain_extension::patch(input);
    output.into()
<<<<<<< HEAD
=======
}

/// Mark an ink trait as pink's system contract
#[proc_macro_attribute]
pub fn system(arg: TokenStream, input: TokenStream) -> TokenStream {
    let config = parse_macro_input!(arg as TokenStream2);
    let module = parse_macro_input!(input as TokenStream2);
    let module = driver_system::patch(module, config, driver_system::InterfaceType::System);
    module.into()
}

/// Mark an ink trait as pink's driver contract
#[proc_macro_attribute]
pub fn driver(arg: TokenStream, input: TokenStream) -> TokenStream {
    let config = parse_macro_input!(arg as TokenStream2);
    let module = parse_macro_input!(input as TokenStream2);
    let module = driver_system::patch(module, config, driver_system::InterfaceType::Driver);
    module.into()
>>>>>>> 9c160a93
}

#[cfg(not(test))]
fn find_crate_name(origin: &str) -> Result<syn::Ident> {
    use proc_macro2::Span;
    use proc_macro_crate::{crate_name, FoundCrate};
    let name = match crate_name(origin) {
        Ok(FoundCrate::Itself) => syn::Ident::new("crate", Span::call_site()),
        Ok(FoundCrate::Name(alias)) => syn::Ident::new(&alias, Span::call_site()),
        Err(e) => {
            return Err(syn::Error::new(Span::call_site(), &e));
        }
    };
    Ok(name)
<<<<<<< HEAD
=======
}

#[cfg(test)]
fn find_crate_name(origin: &str) -> Result<syn::Ident> {
    use heck::ToSnakeCase;
    use proc_macro2::Span;
    Ok(syn::Ident::new(&origin.to_snake_case(), Span::call_site()))
>>>>>>> 9c160a93
}<|MERGE_RESOLUTION|>--- conflicted
+++ resolved
@@ -1,18 +1,10 @@
 use proc_macro::TokenStream;
 use proc_macro2::TokenStream as TokenStream2;
-<<<<<<< HEAD
-use proc_macro_crate::{crate_name, FoundCrate};
-use syn::{parse_macro_input, Result};
-
-mod contract;
-mod chain_extension;
-=======
 use syn::{parse_macro_input, Result};
 
 mod chain_extension;
 mod contract;
 mod driver_system;
->>>>>>> 9c160a93
 
 /// A drop-in replacement for `ink_lang::contract` with pink-specific feature extensions.
 ///
@@ -33,8 +25,6 @@
     let input = parse_macro_input!(input as TokenStream2);
     let output = chain_extension::patch(input);
     output.into()
-<<<<<<< HEAD
-=======
 }
 
 /// Mark an ink trait as pink's system contract
@@ -53,7 +43,6 @@
     let module = parse_macro_input!(input as TokenStream2);
     let module = driver_system::patch(module, config, driver_system::InterfaceType::Driver);
     module.into()
->>>>>>> 9c160a93
 }
 
 #[cfg(not(test))]
@@ -68,8 +57,6 @@
         }
     };
     Ok(name)
-<<<<<<< HEAD
-=======
 }
 
 #[cfg(test)]
@@ -77,5 +64,4 @@
     use heck::ToSnakeCase;
     use proc_macro2::Span;
     Ok(syn::Ident::new(&origin.to_snake_case(), Span::call_site()))
->>>>>>> 9c160a93
 }
--- conflicted
+++ resolved
@@ -19,16 +19,6 @@
 scale-info = { version = "2.1", default-features = false }
 
 # primitives
-<<<<<<< HEAD
-sp-runtime = { git = "https://github.com/paritytech/substrate", branch = "polkadot-v0.9.29" }
-sp-blockchain = { git = "https://github.com/paritytech/substrate", branch = "polkadot-v0.9.29" }
-sp-api = { git = "https://github.com/paritytech/substrate", branch = "polkadot-v0.9.29" }
-
-# client dependencies
-sc-client-api = { git = "https://github.com/paritytech/substrate", branch = "polkadot-v0.9.29" }
-sc-transaction-pool-api = { git = "https://github.com/paritytech/substrate", branch = "polkadot-v0.9.29" }
-sc-rpc = { git = "https://github.com/paritytech/substrate", branch = "polkadot-v0.9.29" }
-=======
 sp-runtime = { git = "https://github.com/paritytech/substrate", branch = "polkadot-v0.9.30" }
 sp-blockchain = { git = "https://github.com/paritytech/substrate", branch = "polkadot-v0.9.30" }
 sp-api = { git = "https://github.com/paritytech/substrate", branch = "polkadot-v0.9.30" }
@@ -37,7 +27,6 @@
 sc-client-api = { git = "https://github.com/paritytech/substrate", branch = "polkadot-v0.9.30" }
 sc-transaction-pool-api = { git = "https://github.com/paritytech/substrate", branch = "polkadot-v0.9.30" }
 sc-rpc = { git = "https://github.com/paritytech/substrate", branch = "polkadot-v0.9.30" }
->>>>>>> 9c160a93
 
 phala-mq = { path = "../../crates/phala-mq" }
 phala-pallets = { path = "../../pallets/phala" }

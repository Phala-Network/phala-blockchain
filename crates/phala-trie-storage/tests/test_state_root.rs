--- conflicted
+++ resolved
@@ -1,9 +1,5 @@
 use phala_trie_storage::*;
-<<<<<<< HEAD
 use pkvdb::leveldb::LevelDB;
-=======
-use pkvdb::LevelDB;
->>>>>>> 3a91a7e1
 use serde::{Deserialize, Serialize};
 use sp_core::Hasher;
 use sp_runtime::{traits::Hash, StateVersion};
@@ -155,27 +151,3 @@
         assert_eq!(format!("{:?}", trie.root()), roots[number + 1]);
     }
 }
-
-<<<<<<< HEAD
-=======
-#[test]
-fn test_apply_main_changes_on_pkvdb() {
-    let mut trie = PkvdbTrieStorage::with_trie_backend(load_genesis_kvdb_backend());
-    let changes = load_changes();
-    let roots = load_roots();
-
-    for (number, change) in changes.into_iter().skip(1).take(30).enumerate() {
-        let main_storage_changes = map_storage_collection(change.main_storage_changes);
-        let child_storage_changes: Vec<_> = change
-            .child_storage_changes
-            .into_iter()
-            .map(|(k, v)| (k.0, map_storage_collection(v)))
-            .collect();
-
-        let (root, trans) =
-            trie.calc_root_if_changes(&main_storage_changes, &child_storage_changes);
-        trie.apply_changes(root, trans);
-        assert_eq!(format!("{:?}", trie.root()), roots[number + 1]);
-    }
-}
->>>>>>> 3a91a7e1

--- conflicted
+++ resolved
@@ -5,13 +5,8 @@
 resolver = "2"
 
 [dependencies]
-<<<<<<< HEAD
-sp-core = { git = "https://github.com/paritytech/substrate", branch = "polkadot-v0.9.29", default-features = false }
-sp-application-crypto = { git = "https://github.com/paritytech/substrate", branch = "polkadot-v0.9.29", default-features = false }
-=======
 sp-core = { git = "https://github.com/paritytech/substrate", branch = "polkadot-v0.9.30", default-features = false }
 sp-application-crypto = { git = "https://github.com/paritytech/substrate", branch = "polkadot-v0.9.30", default-features = false }
->>>>>>> 9c160a93
 
 ring = { version = "0.16.20", default-features = false, features = ["alloc"] }
 curve25519-dalek = { version = "2.0", default-features = false }

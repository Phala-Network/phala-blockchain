--- conflicted
+++ resolved
@@ -327,14 +327,10 @@
     }
 
     pub fn set_weight(&self, weight: u32) {
-<<<<<<< HEAD
         let mut inner = self.inner.lock().unwrap();
-        inner.state.weight = weight;
-        let vm_id = ShortId(&inner.state.id);
+        inner.weight = weight;
+        let vm_id = ShortId(&inner.id);
         log::debug!(target: "sidevm", "[{}] Updated weight to {}", vm_id, weight);
-=======
-        self.inner.lock().unwrap().weight = weight;
->>>>>>> 510779ce
     }
 
     pub fn set_instance(&self, instance: Instance) {

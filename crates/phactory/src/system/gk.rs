use super::{RotatedMasterKey, TransactionError, TypedReceiver, WorkerState};
use chain::pallet_fat::ClusterRegistryEvent;
use chain::pallet_registry::GatekeeperRegistryEvent;
use phala_crypto::{
    aead, key_share,
    sr25519::{Persistence, Sr25519SecretKey, KDF},
};
use phala_mq::{traits::MessageChannel, MessageDispatcher, Sr25519Signer};
use phala_serde_more as more;
use phala_types::{
    contract::{
        messaging::{ClusterEvent, ClusterOperation},
        ContractClusterId,
    },
    messaging::{
        BatchRotateMasterKeyEvent, DispatchMasterKeyHistoryEvent, EncryptedKey, GatekeeperEvent,
        KeyDistribution, MessageOrigin, WorkingInfoUpdateEvent, WorkingReportEvent, RandomNumber,
        RandomNumberEvent, RotateMasterKeyEvent, SettleInfo, SystemEvent, WorkerEvent,
        WorkerEventWithKey,
    },
    wrap_content_to_sign, EcdhPublicKey, SignedContentType, WorkerPublicKey,
};
use serde::{Deserialize, Serialize};
use sp_core::{hashing, sr25519, Pair};

use crate::types::BlockInfo;

use std::{
    collections::{BTreeMap, VecDeque},
    convert::TryInto,
};

use fixed_macro::types::U64F64 as fp;
use log::{debug, info, trace};
use phactory_api::prpc as pb;
pub use tokenomic::{FixedPoint, TokenomicInfo};

/// Block interval to generate pseudo-random on chain
///
/// WARNING: this interval need to be large enough considering the latency of mq
const VRF_INTERVAL: u32 = 5;

const MASTER_KEY_SHARING_SALT: &[u8] = b"master_key_sharing";

// pesudo_random_number = blake2_256(last_random_number, block_number, derived_master_key)
//
// NOTICE: we abandon the random number involving master key signature, since the malleability of sr25519 signature
// refer to: https://github.com/w3f/schnorrkel/blob/34cdb371c14a73cbe86dfd613ff67d61662b4434/old/README.md#a-note-on-signature-malleability
fn next_random_number(
    master_key: &sr25519::Pair,
    block_number: chain::BlockNumber,
    last_random_number: RandomNumber,
) -> RandomNumber {
    let derived_random_key = master_key
        .derive_sr25519_pair(&[b"random_number"])
        .expect("should not fail with valid info");

    let mut buf: Vec<u8> = last_random_number.to_vec();
    buf.extend(block_number.to_be_bytes().iter().copied());
    buf.extend(derived_random_key.dump_secret_key().iter().copied());

    hashing::blake2_256(buf.as_ref())
}

fn get_cluster_key(master_key: &sr25519::Pair, cluster: &ContractClusterId) -> sr25519::Pair {
    master_key
        .derive_sr25519_pair(&[b"cluster_key", cluster.as_bytes()])
        .expect("should not fail with valid info")
}

#[cfg(feature = "gk-stat")]
#[derive(Debug, Default, Serialize, Deserialize)]
struct WorkerStat {
    last_heartbeat_for_block: chain::BlockNumber,
    last_heartbeat_at_block: chain::BlockNumber,
    last_gk_responsive_event: i32,
    last_gk_responsive_event_at_block: chain::BlockNumber,
}

#[derive(Debug, Serialize, Deserialize)]
pub struct WorkerInfo {
    state: WorkerState,
    waiting_heartbeats: VecDeque<chain::BlockNumber>,
    unresponsive: bool,
    tokenomic: TokenomicInfo,
    heartbeat_flag: bool,
    #[cfg(feature = "gk-stat")]
    stat: WorkerStat,
}

impl WorkerInfo {
    fn new(pubkey: WorkerPublicKey) -> Self {
        Self {
            state: WorkerState::new(pubkey),
            waiting_heartbeats: Default::default(),
            unresponsive: false,
            tokenomic: Default::default(),
            heartbeat_flag: false,
            #[cfg(feature = "gk-stat")]
            stat: Default::default(),
        }
    }

    pub fn tokenomic_info(&self) -> &TokenomicInfo {
        &self.tokenomic
    }

    pub fn pubkey(&self) -> &WorkerPublicKey {
        &self.state.pubkey
    }
}

#[derive(Serialize, Deserialize)]
pub(crate) struct Gatekeeper<MsgChan> {
    /// The current master key in use
    #[serde(with = "more::key_bytes")]
    master_key: sr25519::Pair,
    /// This will be switched once when the first master key is uploaded
    master_pubkey_on_chain: bool,
    /// Unregistered GK will sync all the GK messages silently
    registered_on_chain: bool,
    #[serde(with = "more::scale_bytes")]
    master_key_history: Vec<RotatedMasterKey>,
    egress: MsgChan, // TODO.kevin: syncing the egress state while migrating.
    gatekeeper_events: TypedReceiver<GatekeeperEvent>,
    cluster_events: TypedReceiver<ClusterEvent>,
    // Randomness
    last_random_number: RandomNumber,
    iv_seq: u64,
    pub(crate) computing_economics: ComputingEconomics<MsgChan>,
}

impl<MsgChan> Gatekeeper<MsgChan>
where
    MsgChan: MessageChannel<Signer = Sr25519Signer> + Clone,
{
    pub fn new(
        master_key_history: Vec<RotatedMasterKey>,
        recv_mq: &mut MessageDispatcher,
        egress: MsgChan,
    ) -> Self {
        let master_key = sr25519::Pair::restore_from_secret_key(
            &master_key_history
                .first()
                .expect("empty master key history")
                .secret,
        );
        egress.set_dummy(true);

        Self {
            master_key,
            master_pubkey_on_chain: false,
            registered_on_chain: false,
            master_key_history,
            egress: egress.clone(),
            gatekeeper_events: recv_mq.subscribe_bound(),
            cluster_events: recv_mq.subscribe_bound(),
            last_random_number: [0_u8; 32],
            iv_seq: 0,
            computing_economics: ComputingEconomics::new(recv_mq, egress),
        }
    }

    fn generate_iv(&mut self, block_number: chain::BlockNumber) -> aead::IV {
        let derived_key = self
            .master_key
            .derive_sr25519_pair(&[b"iv_generator"])
            .expect("should not fail with valid info");

        let mut buf: Vec<u8> = Vec::new();
        buf.extend(derived_key.dump_secret_key().iter().copied());
        buf.extend(block_number.to_be_bytes().iter().copied());
        buf.extend(self.iv_seq.to_be_bytes().iter().copied());
        self.iv_seq += 1;

        let hash = hashing::blake2_256(buf.as_ref());
        hash[0..12]
            .try_into()
            .expect("should never fail given correct length; qed.")
    }

    pub fn register_on_chain(&mut self) {
        info!("Gatekeeper: register on chain");
        self.egress.set_dummy(false);
        self.registered_on_chain = true;
    }

    pub fn unregister_on_chain(&mut self) {
        info!("Gatekeeper: unregister on chain");
        self.egress.set_dummy(true);
        self.registered_on_chain = false;
    }

    pub fn registered_on_chain(&self) -> bool {
        self.registered_on_chain
    }

    pub fn master_pubkey_uploaded(&mut self, master_pubkey: sr25519::Public) {
        #[cfg(not(feature = "shadow-gk"))]
        assert_eq!(
            self.master_key.public(),
            master_pubkey,
            "local and on-chain master key mismatch"
        );
        self.master_pubkey_on_chain = true;
    }

    pub fn master_pubkey(&self) -> sr25519::Public {
        self.master_key.public()
    }

    pub fn master_key_history(&self) -> &Vec<RotatedMasterKey> {
        &self.master_key_history
    }

    /// Return whether the history is really updated
    pub fn set_master_key_history(&mut self, master_key_history: &Vec<RotatedMasterKey>) -> bool {
        if master_key_history.len() <= self.master_key_history.len() {
            return false;
        }
        self.master_key_history = master_key_history.clone();
        true
    }

    /// Append the rotated key to Gatekeeper's master key history, return whether the history is really updated
    pub fn append_master_key(&mut self, rotated_master_key: RotatedMasterKey) -> bool {
        if !self.master_key_history.contains(&rotated_master_key) {
            // the rotation id must be in order
            assert!(
                rotated_master_key.rotation_id == self.master_key_history.len() as u64,
                "Gatekeeper Master key history corrupted"
            );
            self.master_key_history.push(rotated_master_key);
            return true;
        }
        false
    }

    /// Update the master key and Gatekeeper mq, return whether the key switch succeeds
    pub fn switch_master_key(
        &mut self,
        rotation_id: u64,
        block_height: chain::BlockNumber,
    ) -> bool {
        let raw_key = self.master_key_history.get(rotation_id as usize);
        if raw_key.is_none() {
            return false;
        }

        let raw_key = raw_key.expect("checked; qed.");
        assert!(
            raw_key.rotation_id == rotation_id && raw_key.block_height == block_height,
            "Gatekeeper Master key history corrupted"
        );
        let new_master_key = sr25519::Pair::restore_from_secret_key(&raw_key.secret);
        // send the RotatedMasterPubkey event with old master key
        let master_pubkey = new_master_key.public();
        self.egress
            .push_message(&GatekeeperRegistryEvent::RotatedMasterPubkey {
                rotation_id: raw_key.rotation_id,
                master_pubkey,
            });

        self.master_key = new_master_key;
        self.egress.set_signer(self.master_key.clone().into());
        true
    }

    pub fn share_master_key(
        &mut self,
        pubkey: &WorkerPublicKey,
        ecdh_pubkey: &EcdhPublicKey,
        block_number: chain::BlockNumber,
    ) {
        if self.master_key_history.len() > 1 {
            self.share_master_key_history(pubkey, ecdh_pubkey, block_number);
        } else {
            self.share_latest_master_key(pubkey, ecdh_pubkey, block_number);
        }
    }

    pub fn share_latest_master_key(
        &mut self,
        pubkey: &WorkerPublicKey,
        ecdh_pubkey: &EcdhPublicKey,
        block_number: chain::BlockNumber,
    ) {
        info!("Gatekeeper: try dispatch master key");
        let master_key = self.master_key.dump_secret_key();
        let encrypted_key = self.encrypt_key_to(
            &[MASTER_KEY_SHARING_SALT],
            ecdh_pubkey,
            &master_key,
            block_number,
        );
        self.egress.push_message(
            &KeyDistribution::<chain::BlockNumber>::master_key_distribution(
                *pubkey,
                encrypted_key.ecdh_pubkey,
                encrypted_key.encrypted_key,
                encrypted_key.iv,
            ),
        );
    }

    pub fn share_master_key_history(
        &mut self,
        pubkey: &WorkerPublicKey,
        ecdh_pubkey: &EcdhPublicKey,
        block_number: chain::BlockNumber,
    ) {
        info!("Gatekeeper: try dispatch all historical master keys");
        let encrypted_master_key_history = self
            .master_key_history
            .clone()
            .iter()
            .map(|key| {
                (
                    key.rotation_id,
                    key.block_height,
                    self.encrypt_key_to(
                        &[MASTER_KEY_SHARING_SALT],
                        ecdh_pubkey,
                        &key.secret,
                        block_number,
                    ),
                )
            })
            .collect();
        self.egress.push_message(&KeyDistribution::MasterKeyHistory(
            DispatchMasterKeyHistoryEvent {
                dest: *pubkey,
                encrypted_master_key_history,
            },
        ));
    }

    pub fn process_master_key_rotation_request(
        &mut self,
        block: &BlockInfo,
        event: RotateMasterKeyEvent,
        identity_key: sr25519::Pair,
    ) {
        let new_master_key = crate::new_sr25519_key();
        let secret_key = new_master_key.dump_secret_key();
        let secret_keys: BTreeMap<_, _> = event
            .gk_identities
            .into_iter()
            .map(|gk_identity| {
                let encrypted_key = self.encrypt_key_to(
                    &[MASTER_KEY_SHARING_SALT],
                    &gk_identity.ecdh_pubkey,
                    &secret_key,
                    block.block_number,
                );
                (gk_identity.pubkey, encrypted_key)
            })
            .collect();
        let mut event = BatchRotateMasterKeyEvent {
            rotation_id: event.rotation_id,
            secret_keys,
            sender: identity_key.public(),
            sig: vec![],
        };
        let data_to_sign = event.data_be_signed();
        let data_to_sign =
            wrap_content_to_sign(&data_to_sign, SignedContentType::MasterKeyRotation);
        event.sig = identity_key.sign(&data_to_sign).0.to_vec();
        self.egress
            .push_message(&KeyDistribution::<chain::BlockNumber>::MasterKeyRotation(
                event,
            ));
    }

    pub fn will_process_block(&mut self, block: &BlockInfo<'_>) {
        if !self.master_pubkey_on_chain {
            info!(
                "Gatekeeper: not handle the messages because Gatekeeper has not launched on chain"
            );
        }
        self.computing_economics.will_process_block(block);
    }

    pub fn process_messages(&mut self, block: &BlockInfo<'_>) {
        if !self.master_pubkey_on_chain {
            return;
        }
        loop {
            let ok = phala_mq::select_ignore_errors! {
                (event, origin) = self.gatekeeper_events => {
                    self.process_gatekeeper_event(origin, event);
                },
                (event, origin) = self.cluster_events => {
                    if let Err(err) = self.process_cluster_event(block, origin, event) {
                        error!(
                            "Failed to process cluster event: {:?}",
                            err
                        );
                    };
                },
            };
            if ok.is_none() {
                // All messages processed
                break;
            }
        }

        self.computing_economics.process_messages(block, &mut ());
    }

    pub fn did_process_block(&mut self, block: &BlockInfo<'_>) {
        if self.master_pubkey_on_chain {
            self.computing_economics.did_process_block(block, &mut ());
        }
        self.emit_random_number(block.block_number);
    }

    fn process_gatekeeper_event(&mut self, origin: MessageOrigin, event: GatekeeperEvent) {
        debug!("Incoming gatekeeper event: {:?}", event);
        match event {
            GatekeeperEvent::NewRandomNumber(random_number_event) => {
                self.process_random_number_event(origin, random_number_event)
            }
            GatekeeperEvent::TokenomicParametersChanged(_params) => {
                // Handled by ComputingEconomics
            }
            GatekeeperEvent::RepairV => {
                // Handled by ComputingEconomics
            }
            GatekeeperEvent::PhalaLaunched => {
                // Handled by ComputingEconomics
            }
            GatekeeperEvent::UnrespFix => {
                // Handled by ComputingEconomics
            }
        }
    }

    /// Manually encrypt the secret key for sharing
    ///
    /// The encrypted key intends to be shared through public channel in a broadcast way,
    /// so it is possible to share one key to multiple parties in one message.
    ///
    /// For end-to-end secret sharing, use `SecretMessageChannel`.
    fn encrypt_key_to(
        &mut self,
        key_derive_info: &[&[u8]],
        ecdh_pubkey: &EcdhPublicKey,
        secret_key: &Sr25519SecretKey,
        block_number: chain::BlockNumber,
    ) -> EncryptedKey {
        let iv = self.generate_iv(block_number);
        let (ecdh_pubkey, encrypted_key) = key_share::encrypt_secret_to(
            &self.master_key,
            key_derive_info,
            &ecdh_pubkey.0,
            secret_key,
            &iv,
        )
        .expect("should never fail with valid master key; qed.");
        EncryptedKey {
            ecdh_pubkey: sr25519::Public(ecdh_pubkey),
            encrypted_key,
            iv,
        }
    }

    fn process_cluster_event(
        &mut self,
        block: &BlockInfo<'_>,
        origin: MessageOrigin,
        event: ClusterEvent,
    ) -> Result<(), TransactionError> {
        info!("Incoming cluster event: {:?}", event);
        match event {
            ClusterEvent::DeployCluster {
                owner,
                cluster,
                workers,
            } => {
                if !origin.is_pallet() {
                    error!("Attempt to deploy cluster from bad origin");
                    return Err(TransactionError::BadOrigin);
                }

                // first, update the on-chain cluster pubkey
                let cluster_key = get_cluster_key(&self.master_key, &cluster);
                let cluster_pubkey = cluster_key.public();
                self.egress
                    .push_message(&ClusterRegistryEvent::PubkeyAvailable {
                        cluster,
                        pubkey: cluster_pubkey,
                    });
                // then distribute cluster key to all workers in one event
                // the on-chain deployment state should be updated by assigned workers
                // TODO.shelven: set up expiration
                let secret_key = cluster_key.dump_secret_key();
                let secret_keys: BTreeMap<_, _> = workers
                    .into_iter()
                    .map(|worker| {
                        let encrypted_key = self.encrypt_key_to(
                            &[b"cluster_key_sharing"],
                            &worker.ecdh_pubkey,
                            &secret_key,
                            block.block_number,
                        );
                        (worker.pubkey, encrypted_key)
                    })
                    .collect();
                self.egress.push_message(
                    &ClusterOperation::<chain::AccountId, _>::batch_distribution(
                        secret_keys,
                        cluster,
                        0,
                        owner,
                    ),
                );
                Ok(())
            }
        }
    }

    /// Verify on-chain random number
    fn process_random_number_event(&mut self, origin: MessageOrigin, event: RandomNumberEvent) {
        if !origin.is_gatekeeper() {
            error!("Invalid origin {:?} sent a {:?}", origin, event);
            return;
        };

        // determine which master key to use
        // the random number may be generated with the latest master key or last key that was just rotated
        let master_key = if self
            .master_key_history
            .last()
            .expect("at least one key in gk; qed")
            .block_height
            > event.block_number
        {
            let len = self.master_key_history.len();
            assert!(len >= 2, "no proper key for random generation");
            let secret = self.master_key_history[len - 2].secret;
            sr25519::Pair::restore_from_secret_key(&secret)
        } else {
            self.master_key.clone()
        };

        let expect_random =
            next_random_number(&master_key, event.block_number, event.last_random_number);
        // instead of checking the origin, we directly verify the random to avoid access storage
        if expect_random != event.random_number {
            error!("Fatal error: Expect random number {:?}", expect_random);
            #[cfg(not(feature = "shadow-gk"))]
            panic!("GK state poisoned");
        }
    }

    pub fn emit_random_number(&mut self, block_number: chain::BlockNumber) {
        if block_number % VRF_INTERVAL != 0 {
            return;
        }

        let random_number =
            next_random_number(&self.master_key, block_number, self.last_random_number);
        info!(
            "Gatekeeper: emit random number {} in block {}",
            hex::encode(random_number),
            block_number
        );
        self.egress
            .push_message(&GatekeeperEvent::new_random_number(
                block_number,
                random_number,
                self.last_random_number,
            ));
        self.last_random_number = random_number;
    }
}

#[derive(Debug, Clone, Copy, PartialEq, Eq)]
pub enum EconomicEvent {
    WorkingStarted,
    WorkingStopped,
    HeartbeatChallenge,
    Heartbeat { payout: FixedPoint },
    EnterUnresponsive,
    ExitUnresponsive,
    RecoverV,
}

impl EconomicEvent {
    pub fn event_string(&self) -> &'static str {
        match self {
            EconomicEvent::WorkingStarted => "working_started",
            EconomicEvent::WorkingStopped => "working_stopped",
            EconomicEvent::HeartbeatChallenge => "heartbeat_challenge",
            EconomicEvent::Heartbeat { .. } => "heartbeat",
            EconomicEvent::EnterUnresponsive => "enter_unresponsive",
            EconomicEvent::ExitUnresponsive => "exit_unresponsive",
            EconomicEvent::RecoverV => "recover_v",
        }
    }

    pub fn payout(&self) -> FixedPoint {
        if let Self::Heartbeat { payout } = self {
            *payout
        } else {
            fp!(0)
        }
    }
}

pub trait EconomicEventListener {
    fn emit_event(&mut self, event: EconomicEvent, state: &WorkerInfo);
}

impl EconomicEventListener for () {
    fn emit_event(&mut self, _event: EconomicEvent, _state: &WorkerInfo) {}
}

impl<F: FnMut(EconomicEvent, &WorkerInfo)> EconomicEventListener for F {
    fn emit_event(&mut self, event: EconomicEvent, state: &WorkerInfo) {
        (self)(event, state);
    }
}

#[derive(Serialize, Deserialize)]
pub struct ComputingEconomics<MsgChan> {
    egress: MsgChan, // TODO.kevin: syncing the egress state while migrating.
    computing_events: TypedReceiver<WorkingReportEvent>,
    system_events: TypedReceiver<SystemEvent>,
    gatekeeper_events: TypedReceiver<GatekeeperEvent>,
    workers: BTreeMap<WorkerPublicKey, WorkerInfo>,
    tokenomic_params: tokenomic::Params,
    /// Indicates a set of update is enabled on-chain
    /// - Remove payout delta V limitation
    ///   (https://github.com/Phala-Network/phala-blockchain/issues/693)
    /// - Fix issue 676 (https://github.com/Phala-Network/phala-blockchain/issues/676)
    #[serde(default)]
    phala_launched: bool,
    /// Indicates if the payout duration problem in unresponsive state if fixed
    #[serde(default)]
    unresp_fix: bool,
    #[serde(skip, default)]
    eco_cache: EconomicCalcCache,
}

#[derive(Default)]
struct EconomicCalcCache {
    sum_share: FixedPoint,
    report: WorkingInfoUpdateEvent<chain::BlockNumber>,
}

#[test]
fn test_restore_phala_launched() {
    #[derive(Serialize, Deserialize)]
    struct ComputingEconomics0 {
        tokenomic_params: u32,
    }

    #[derive(Serialize, Deserialize)]
    struct ComputingEconomics1 {
        tokenomic_params: u32,
        #[serde(default)]
        phala_launched: bool,
    }

    let checkpoint = serde_cbor::to_vec(&ComputingEconomics0 {
        tokenomic_params: 1,
    })
    .unwrap();

    let state: ComputingEconomics1 = serde_cbor::from_slice(&checkpoint).unwrap();
    assert!(!state.phala_launched);
}

#[cfg(feature = "gk-stat")]
impl From<&WorkerStat> for pb::WorkerStat {
    fn from(stat: &WorkerStat) -> Self {
        Self {
            last_heartbeat_for_block: stat.last_heartbeat_for_block,
            last_heartbeat_at_block: stat.last_heartbeat_at_block,
            last_gk_responsive_event: stat.last_gk_responsive_event,
            last_gk_responsive_event_at_block: stat.last_gk_responsive_event_at_block,
        }
    }
}

impl From<&WorkerInfo> for pb::WorkerState {
    fn from(info: &WorkerInfo) -> Self {
        pb::WorkerState {
            registered: info.state.registered,
            unresponsive: info.unresponsive,
            bench_state: info.state.bench_state.as_ref().map(|state| pb::BenchState {
                start_block: state.start_block,
                start_time: state.start_time,
                duration: state.duration,
            }),
            working_state: info
                .state
                .working_state
                .as_ref()
                .map(|state| pb::WorkingState {
                    session_id: state.session_id,
                    paused: matches!(state.state, super::WorkingState::Paused),
                    start_time: state.start_time,
                }),
            waiting_heartbeats: info.waiting_heartbeats.iter().copied().collect(),
            #[cfg(feature = "gk-stat")]
            stat: Some((&info.stat).into()),
            #[cfg(not(feature = "gk-stat"))]
            stat: None,
            tokenomic_info: Some(info.tokenomic.into()),
        }
    }
}

impl<MsgChan: MessageChannel<Signer = Sr25519Signer>> ComputingEconomics<MsgChan> {
    pub fn new(recv_mq: &mut MessageDispatcher, egress: MsgChan) -> Self {
        ComputingEconomics {
            egress,
            computing_events: recv_mq.subscribe_bound(),
            system_events: recv_mq.subscribe_bound(),
            gatekeeper_events: recv_mq.subscribe_bound(),
            workers: Default::default(),
            tokenomic_params: tokenomic::test_params(),
            phala_launched: false,
            unresp_fix: false,
            eco_cache: Default::default(),
        }
    }

    pub fn dump_workers_state(&self) -> Vec<(WorkerPublicKey, pb::WorkerState)> {
        self.workers
            .values()
            .map(|info| (info.state.pubkey, info.into()))
            .collect()
    }

    pub fn worker_state(&self, pubkey: &WorkerPublicKey) -> Option<pb::WorkerState> {
        self.workers.get(pubkey).map(Into::into)
    }

    pub fn will_process_block(&mut self, block: &BlockInfo<'_>) {
        let sum_share = self.sum_share();
        let report = WorkingInfoUpdateEvent::new(block.block_number, block.now_ms);
        self.eco_cache = EconomicCalcCache { sum_share, report };
        for worker in self.workers.values_mut() {
            worker.heartbeat_flag = false;
        }
    }

    pub fn did_process_block(
        &mut self,
        block: &BlockInfo<'_>,
        event_listener: &mut impl EconomicEventListener,
    ) {
        for worker_info in self.workers.values_mut() {
            trace!(target: "computing",
                "[{}] block_post_process",
                hex::encode(worker_info.state.pubkey)
            );
            let mut tracker = WorkerSMTracker::new(&mut worker_info.waiting_heartbeats);
            worker_info.state.on_block_processed(block, &mut tracker);

            if worker_info.state.working_state.is_none() {
                trace!(
                    target: "computing",
                    "[{}] Computing already stopped, do nothing.",
                    hex::encode(&worker_info.state.pubkey)
                );
                continue;
            }

            if worker_info.unresponsive {
                if worker_info.heartbeat_flag {
                    trace!(
                        target: "computing",
                        "[{}] case5: Unresponsive, successful heartbeat.",
                        hex::encode(worker_info.state.pubkey)
                    );
                    worker_info.unresponsive = false;
                    self.eco_cache
                        .report
                        .recovered_to_online
                        .push(worker_info.state.pubkey);
                    #[cfg(feature = "gk-stat")]
                    {
                        worker_info.stat.last_gk_responsive_event =
                            pb::ResponsiveEvent::ExitUnresponsive as _;
                        worker_info.stat.last_gk_responsive_event_at_block = block.block_number;
                    }
                    event_listener.emit_event(EconomicEvent::ExitUnresponsive, worker_info);
                }
            } else if let Some(&hb_sent_at) = worker_info.waiting_heartbeats.get(0) {
                if block.block_number - hb_sent_at > self.tokenomic_params.heartbeat_window {
                    trace!(
                        target: "computing",
                        "[{}] case3: Idle, heartbeat failed, current={} waiting for {}.",
                        hex::encode(worker_info.state.pubkey),
                        block.block_number,
                        hb_sent_at
                    );
                    self.eco_cache.report.offline.push(worker_info.state.pubkey);
                    worker_info.unresponsive = true;

                    #[cfg(feature = "gk-stat")]
                    {
                        worker_info.stat.last_gk_responsive_event =
                            pb::ResponsiveEvent::EnterUnresponsive as _;
                        worker_info.stat.last_gk_responsive_event_at_block = block.block_number;
                    }
                    event_listener.emit_event(EconomicEvent::EnterUnresponsive, worker_info);
                }
            }

            let params = &self.tokenomic_params;
            if worker_info.unresponsive {
                trace!(
                    target: "computing",
                    "[{}] case3/case4: Idle, heartbeat failed or Unresponsive, no event",
                    hex::encode(worker_info.state.pubkey)
                );
                worker_info
                    .tokenomic
                    .update_v_slash(params, block.block_number);
            } else if !worker_info.heartbeat_flag {
                trace!(
                    target: "computing",
                    "[{}] case1: Idle, no event",
                    hex::encode(worker_info.state.pubkey)
                );
                worker_info.tokenomic.update_v_idle(params);
            }
        }

        let report = &self.eco_cache.report;

        if !report.is_empty() {
            debug!(target: "computing", "Report: {:?}", report);
            self.egress.push_message(report);
        }
    }

    pub fn process_messages(
        &mut self,
        block: &BlockInfo<'_>,
        event_listener: &mut impl EconomicEventListener,
    ) {
        loop {
            let ok = phala_mq::select! {
                message = self.computing_events => match message {
                    Ok((_, event, origin)) => {
                        trace!(target: "computing", "Processing computing report: {:?}, origin: {}",  event, origin);
                        self.process_computing_report(origin, event, block, event_listener);
                    }
                    Err(e) => {
                        error!(target: "computing", "Read message failed: {:?}", e);
                    }
                },
                message = self.system_events => match message {
                    Ok((_, event, origin)) => {
                        trace!(target: "computing", "Processing system event: {:?}, origin: {}",  event, origin);
                        self.process_system_event(origin, event, block, event_listener);
                    }
                    Err(e) => {
                        error!(target: "computing", "Read message failed: {:?}", e);
                    }
                },
                message = self.gatekeeper_events => match message {
                    Ok((_, event, origin)) => {
                        self.process_gatekeeper_event(origin, event, block, event_listener);
                    }
                    Err(e) => {
                        error!(target: "computing", "Read message failed: {:?}", e);
                    }
                },
            };
            if ok.is_none() {
                // All messages processed
                break;
            }
        }
    }

    #[cfg(test)]
    pub fn test_process_messages(&mut self, block: &BlockInfo<'_>) {
        self.will_process_block(block);
        self.process_messages(block, &mut ());
        self.did_process_block(block, &mut ());
    }

    fn process_computing_report(
        &mut self,
        origin: MessageOrigin,
        event: WorkingReportEvent,
        block: &BlockInfo<'_>,
        event_listener: &mut impl EconomicEventListener,
    ) {
        let worker_pubkey = if let MessageOrigin::Worker(pubkey) = origin {
            pubkey
        } else {
            error!("Invalid origin {:?} sent a {:?}", origin, event);
            return;
        };
        match event {
            WorkingReportEvent::Heartbeat {
                session_id,
                challenge_block,
                challenge_time,
                iterations,
            }
            | WorkingReportEvent::HeartbeatV2 {
                session_id,
                challenge_block,
                challenge_time,
                iterations,
                ..
            } => {
                let contract_running =
                    if let WorkingReportEvent::HeartbeatV2 { n_clusters, .. } = event {
                        n_clusters > 0
                    } else {
                        false
                    };

                let worker_info = match self.workers.get_mut(&worker_pubkey) {
                    Some(info) => info,
                    None => {
                        error!(
                            target: "computing",
                            "Unknown worker {} sent a {:?}",
                            hex::encode(worker_pubkey),
                            event
                        );
                        return;
                    }
                };

                #[cfg(feature = "gk-stat")]
                {
                    worker_info.stat.last_heartbeat_at_block = block.block_number;
                    worker_info.stat.last_heartbeat_for_block = challenge_block;
                }

                if Some(&challenge_block) != worker_info.waiting_heartbeats.get(0) {
                    error!(target: "computing", "Fatal error: Unexpected heartbeat {:?}", event);
                    error!(target: "computing", "Sent from worker {}", hex::encode(worker_pubkey));
                    error!(target: "computing", "Waiting heartbeats {:#?}", worker_info.waiting_heartbeats);
                    // The state has been poisoned. Make no sence to keep moving on.
                    panic!("GK or Worker state poisoned");
                }

                // The oldest one comfirmed.
                let _ = worker_info.waiting_heartbeats.pop_front();

                let working_state = if let Some(state) = &worker_info.state.working_state {
                    state
                } else {
                    trace!(
                        target: "computing",
                        "[{}] Computing already stopped, ignore the heartbeat.",
                        hex::encode(&worker_info.state.pubkey)
                    );
                    return;
                };

                if session_id != working_state.session_id {
                    trace!(
                        target: "computing",
                        "[{}] Heartbeat response to previous computing sessions, ignore it.",
                        hex::encode(&worker_info.state.pubkey)
                    );
                    return;
                }

                worker_info.heartbeat_flag = true;

                let tokenomic = &mut worker_info.tokenomic;
                tokenomic.update_p_instant(block.now_ms, iterations, contract_running);
                tokenomic.challenge_time_last = challenge_time;
                tokenomic.iteration_last = iterations;

                let payout = if worker_info.unresponsive {
                    trace!(
                        target: "computing",
                        "[{}] heartbeat handling case5: Unresponsive, successful heartbeat.",
                        hex::encode(worker_info.state.pubkey)
                    );
                    if self.unresp_fix {
                        worker_info
                            .tokenomic
                            .update_v_recover(block.now_ms, block.block_number);
                    }
                    fp!(0)
                } else {
                    trace!(
                        target: "computing",
                        "[{}] heartbeat handling case2: Idle, successful heartbeat, report to pallet",
                        hex::encode(worker_info.state.pubkey)
                    );
                    let (payout, treasury) = worker_info.tokenomic.update_v_heartbeat(
                        &self.tokenomic_params,
                        self.eco_cache.sum_share,
                        block.now_ms,
                        block.block_number,
                        self.phala_launched,
                    );

                    // NOTE: keep the reporting order (vs the one while computing stop).
                    self.eco_cache.report.settle.push(SettleInfo {
                        pubkey: worker_pubkey,
                        v: worker_info.tokenomic.v.to_bits(),
                        payout: payout.to_bits(),
                        treasury: treasury.to_bits(),
                    });
                    payout
                };
                event_listener.emit_event(EconomicEvent::Heartbeat { payout }, worker_info);
            }
        }
    }

    fn process_system_event(
        &mut self,
        origin: MessageOrigin,
        event: SystemEvent,
        block: &BlockInfo<'_>,
        event_listener: &mut impl EconomicEventListener,
    ) {
        if !origin.is_pallet() {
            error!("Invalid origin {:?} sent a {:?}", origin, event);
            return;
        }

        // Create the worker info on it's first time registered
        if let SystemEvent::WorkerEvent(WorkerEventWithKey {
            pubkey,
            event: WorkerEvent::Registered(_),
        }) = &event
        {
            let _ = self
                .workers
                .entry(*pubkey)
                .or_insert_with(|| WorkerInfo::new(*pubkey));
        }

        let log_on = log::log_enabled!(log::Level::Debug);
        // TODO.kevin: Avoid unnecessary iteration for WorkerEvents.
        for worker_info in self.workers.values_mut() {
            // Replay the event on worker state, and collect the egressed heartbeat into waiting_heartbeats.
            let mut tracker = WorkerSMTracker::new(&mut worker_info.waiting_heartbeats);
            worker_info
                .state
                .process_event(block, &event, &mut tracker, log_on);
            if tracker.challenge_received {
                event_listener.emit_event(EconomicEvent::HeartbeatChallenge, worker_info);
            }
        }

        match &event {
            SystemEvent::WorkerEvent(e) => {
                if let Some(worker) = self.workers.get_mut(&e.pubkey) {
                    match &e.event {
                        WorkerEvent::Registered(info) => {
                            worker.tokenomic.confidence_level = info.confidence_level;
                        }
                        WorkerEvent::BenchStart { .. } => {}
                        WorkerEvent::BenchScore(_) => {}
                        WorkerEvent::Started {
                            session_id: _, // Aready recorded by the state machine.
                            init_v,
                            init_p,
                        } => {
                            let v = FixedPoint::from_bits(*init_v);
                            let prev = worker.tokenomic;
                            // NOTE.kevin: To track the heartbeats by global timeline, don't clear the waiting_heartbeats.
                            // worker.waiting_heartbeats.clear();
                            worker.unresponsive = false;
                            worker.tokenomic = TokenomicInfo {
                                v,
                                v_init: v,
                                v_deductible: fp!(0),
                                v_update_at: block.now_ms,
                                v_update_block: block.block_number,
                                iteration_last: 0,
                                challenge_time_last: block.now_ms,
                                p_bench: FixedPoint::from_num(*init_p),
                                p_instant: FixedPoint::from_num(*init_p),
                                confidence_level: prev.confidence_level,
                                contract_running: false,

                                #[cfg(feature = "gk-stat")]
                                stat: Default::default(),
                            };
                            event_listener.emit_event(EconomicEvent::WorkingStarted, worker);
                        }
                        WorkerEvent::Stopped => {
                            // TODO.kevin: report the final V?
                            // We may need to report a Stop event in worker.
                            // Then GK report the final V to pallet, when observed the Stop event from worker.
                            // The pallet wait for the final V report in CoolingDown state.
                            // Pallet  ---------(Stop)--------> Worker
                            // Worker  ----(Rest Heartbeats)--> *
                            // Worker  --------(Stopped)------> *
                            // GK      --------(Final V)------> Pallet

                            // Just report the final V ATM.
                            // NOTE: keep the reporting order (vs the one while heartbeat).
                            self.eco_cache.report.settle.push(SettleInfo {
                                pubkey: worker.state.pubkey,
                                v: worker.tokenomic.v.to_bits(),
                                payout: 0,
                                treasury: 0,
                            });
                            event_listener.emit_event(EconomicEvent::WorkingStopped, worker);
                        }
                        WorkerEvent::EnterUnresponsive => {}
                        WorkerEvent::ExitUnresponsive => {}
                    }
                }
            }
            SystemEvent::HeartbeatChallenge(_) => {}
        }
    }

    fn process_gatekeeper_event(
        &mut self,
        origin: MessageOrigin,
        event: GatekeeperEvent,
        _block: &BlockInfo<'_>,
        event_listener: &mut impl EconomicEventListener,
    ) {
        match event {
            GatekeeperEvent::NewRandomNumber(_random_number_event) => {
                // Handled by Gatekeeper.
            }
            GatekeeperEvent::TokenomicParametersChanged(params) => {
                if origin.is_pallet() {
                    self.tokenomic_params = params.into();
                    info!(
                        target: "computing",
                        "Tokenomic parameter updated: {:#?}",
                        &self.tokenomic_params
                    );
                }
            }
            GatekeeperEvent::RepairV => {
                if origin.is_pallet() {
                    info!(target: "computing", "Repairing V");
                    // Fixup the V for those workers that have been slashed due to the initial tokenomic parameters
                    // not being applied.
                    //
                    // See below links for more detail:
                    // https://github.com/Phala-Network/phala-blockchain/issues/489
                    // https://github.com/Phala-Network/phala-blockchain/issues/495
                    // https://forum.phala.network/t/topic/2753#timeline
                    // https://forum.phala.network/t/topic/2909
                    for w in self.workers.values_mut() {
                        if w.state.working_state.is_some() && w.tokenomic.v < w.tokenomic.v_init {
                            w.tokenomic.v = w.tokenomic.v_init;
                            event_listener.emit_event(EconomicEvent::RecoverV, w)
                        }
                    }
                }
            }
            GatekeeperEvent::PhalaLaunched => {
                if origin.is_pallet() {
                    // Fixes:
                    // - https://github.com/Phala-Network/phala-blockchain/issues/693
                    // - https://github.com/Phala-Network/phala-blockchain/issues/676
                    self.phala_launched = true;
                }
            }
            GatekeeperEvent::UnrespFix => {
                if origin.is_pallet() {
                    self.unresp_fix = true;
                }
            }
        }
    }

    pub fn sum_share(&self) -> FixedPoint {
        self.workers
            .values()
            .filter(|info| {
                if self.phala_launched {
                    !info.unresponsive && info.state.working_state.is_some()
                } else {
                    !info.unresponsive
                }
            })
            .map(|info| info.tokenomic.share())
            .sum()
    }
}

struct WorkerSMTracker<'a> {
    waiting_heartbeats: &'a mut VecDeque<chain::BlockNumber>,
    challenge_received: bool,
}

impl<'a> WorkerSMTracker<'a> {
    fn new(waiting_heartbeats: &'a mut VecDeque<chain::BlockNumber>) -> Self {
        Self {
            waiting_heartbeats,
            challenge_received: false,
        }
    }
}

impl super::WorkerStateMachineCallback for WorkerSMTracker<'_> {
    fn heartbeat(
        &mut self,
        _session_id: u32,
        challenge_block: runtime::BlockNumber,
        _challenge_time: u64,
        _iterations: u64,
    ) {
        trace!(target: "computing", "Worker should emit heartbeat for {}", challenge_block);
        self.waiting_heartbeats.push_back(challenge_block);
        self.challenge_received = true;
    }
}

mod tokenomic {
    use super::serde_fp;
    pub use fixed::types::U64F64 as FixedPoint;
    use fixed_macro::types::U64F64 as fp;
    use fixed_sqrt::FixedSqrt as _;
    use phala_types::messaging::TokenomicParameters;
    use serde::{Deserialize, Serialize};

    fn square(v: FixedPoint) -> FixedPoint {
        v * v
    }

    fn conf_score(level: u8) -> FixedPoint {
        match level {
            1 | 2 | 3 | 128 => fp!(1),
            4 => fp!(0.8),
            5 => fp!(0.7),
            _ => fp!(0),
        }
    }

    #[cfg(feature = "gk-stat")]
    #[derive(Default, Debug, Clone, Copy, Serialize, Deserialize)]
    pub struct TokenomicStat {
        #[serde(with = "serde_fp")]
        pub last_payout: FixedPoint,
        pub last_payout_at_block: chain::BlockNumber,
        #[serde(with = "serde_fp")]
        pub total_payout: FixedPoint,
        pub total_payout_count: chain::BlockNumber,
        #[serde(with = "serde_fp")]
        pub last_slash: FixedPoint,
        pub last_slash_at_block: chain::BlockNumber,
        #[serde(with = "serde_fp")]
        pub total_slash: FixedPoint,
        pub total_slash_count: chain::BlockNumber,
    }

    #[derive(Default, Debug, Clone, Copy, Serialize, Deserialize)]
    pub struct TokenomicInfo {
        #[serde(with = "serde_fp")]
        pub v: FixedPoint,
        #[serde(with = "serde_fp")]
        pub v_init: FixedPoint,
        #[serde(with = "serde_fp", alias = "payable")]
        pub v_deductible: FixedPoint,
        pub v_update_at: u64,
        pub v_update_block: u32,
        pub iteration_last: u64,
        pub challenge_time_last: u64,
        #[serde(with = "serde_fp")]
        pub p_bench: FixedPoint,
        #[serde(with = "serde_fp")]
        pub p_instant: FixedPoint,
        pub confidence_level: u8,
        pub contract_running: bool,

        #[cfg(feature = "gk-stat")]
        pub stat: TokenomicStat,
    }

    #[cfg(feature = "gk-stat")]
    impl From<TokenomicStat> for super::pb::TokenomicStat {
        fn from(stat: TokenomicStat) -> Self {
            Self {
                last_payout: stat.last_payout.to_string(),
                last_payout_at_block: stat.last_payout_at_block,
                last_slash: stat.last_slash.to_string(),
                last_slash_at_block: stat.last_slash_at_block,
                total_payout: stat.total_payout.to_string(),
                total_payout_count: stat.total_payout_count,
                total_slash: stat.total_slash.to_string(),
                total_slash_count: stat.total_slash_count,
            }
        }
    }

    impl From<TokenomicInfo> for super::pb::TokenomicInfo {
        fn from(info: TokenomicInfo) -> Self {
            Self {
                v: info.v.to_string(),
                v_init: info.v_init.to_string(),
                v_deductible: info.v_deductible.to_string(),
                share: info.share().to_string(),
                v_update_at: info.v_update_at,
                v_update_block: info.v_update_block,
                iteration_last: info.iteration_last,
                challenge_time_last: info.challenge_time_last,
                p_bench: info.p_bench.to_string(),
                p_instant: info.p_instant.to_string(),
                confidence_level: info.confidence_level as _,
                #[cfg(feature = "gk-stat")]
                stat: Some(info.stat.into()),
                #[cfg(not(feature = "gk-stat"))]
                stat: None,
            }
        }
    }

    #[derive(Debug, Serialize, Deserialize)]
    pub struct Params {
        #[serde(with = "serde_fp")]
        rho: FixedPoint,
        #[serde(with = "serde_fp")]
        slash_rate: FixedPoint,
        #[serde(with = "serde_fp")]
        budget_per_block: FixedPoint,
        #[serde(with = "serde_fp")]
        v_max: FixedPoint,
        #[serde(with = "serde_fp")]
        cost_k: FixedPoint,
        #[serde(with = "serde_fp")]
        cost_b: FixedPoint,
        #[serde(with = "serde_fp")]
        treasury_ration: FixedPoint,
        #[serde(with = "serde_fp")]
        payout_ration: FixedPoint,
        pub heartbeat_window: u32,
    }

    impl From<TokenomicParameters> for Params {
        fn from(params: TokenomicParameters) -> Self {
            let treasury_ration = FixedPoint::from_bits(params.treasury_ratio);
            let payout_ration = fp!(1) - treasury_ration;
            Params {
                rho: FixedPoint::from_bits(params.rho),
                slash_rate: FixedPoint::from_bits(params.slash_rate),
                budget_per_block: FixedPoint::from_bits(params.budget_per_block),
                v_max: FixedPoint::from_bits(params.v_max),
                cost_k: FixedPoint::from_bits(params.cost_k),
                cost_b: FixedPoint::from_bits(params.cost_b),
                treasury_ration,
                payout_ration,
                heartbeat_window: params.heartbeat_window,
            }
        }
    }

    pub fn test_params() -> Params {
        Params {
            rho: fp!(1.000000666600231),
            slash_rate: fp!(0.0000033333333333333240063),
            budget_per_block: fp!(100),
            v_max: fp!(30000),
            cost_k: fp!(0.000000015815258751856933056),
            cost_b: fp!(0.000033711472602739674283),
            treasury_ration: fp!(0.2),
            payout_ration: fp!(0.8),
            heartbeat_window: 10,
        }
    }

    impl TokenomicInfo {
        fn p(&self) -> FixedPoint {
            if self.contract_running {
                self.p_bench
            } else {
                self.p_instant
            }
        }

        /// case1: Idle, no event
        pub fn update_v_idle(&mut self, params: &Params) {
            let cost_idle = params.cost_k * self.p_bench + params.cost_b;
            let perf_multiplier = if self.p_bench == fp!(0) {
                fp!(1)
            } else {
                self.p() / self.p_bench
            };
            let delta_v = perf_multiplier * ((params.rho - fp!(1)) * self.v + cost_idle);
            let v = self.v + delta_v;
            self.v = v.min(params.v_max);
            self.v_deductible += delta_v;
        }

        /// case2: Idle, successful heartbeat
        /// return payout
        pub fn update_v_heartbeat(
            &mut self,
            params: &Params,
            sum_share: FixedPoint,
            now_ms: u64,
            block_number: u32,
            full_payout: bool,
        ) -> (FixedPoint, FixedPoint) {
            const NO_UPDATE: (FixedPoint, FixedPoint) = (fp!(0), fp!(0));
            if sum_share == fp!(0) {
                return NO_UPDATE;
            }
            if self.v_deductible == fp!(0) {
                return NO_UPDATE;
            }
            if block_number <= self.v_update_block {
                // May receive more than one heartbeat for a single worker in a single block.
                return NO_UPDATE;
            }
            let share = self.share();
            if share == fp!(0) {
                return NO_UPDATE;
            }
            let blocks = FixedPoint::from_num(block_number - self.v_update_block);
            let budget = share / sum_share * params.budget_per_block * blocks;
            let to_payout = budget * params.payout_ration;
            let to_treasury = budget * params.treasury_ration;

            let actual_payout;
            let actual_treasury;
            if full_payout {
                // With `full_payout`, the worker gets paid with its share directly. However, v can
                // only be deducted up to the v increment since the last payout.
                // (Current behavior)
                actual_payout = to_payout; // w
                actual_treasury = to_treasury;
                let actual_v_deduct = self.v_deductible.clamp(fp!(0), actual_payout);
                self.v -= actual_v_deduct;
            } else {
                // Without `full_payout`, the worker gets paid up to the v increment to ensure v
                // will not decrease over the time by payout.
                // (Legacy behavior)
                actual_payout = self.v_deductible.clamp(fp!(0), to_payout); // w
                actual_treasury = (actual_payout / to_payout) * to_treasury; // to_payout > 0
                self.v -= actual_payout;
            }

            self.v_deductible = fp!(0);
            self.v_update_at = now_ms;
            self.v_update_block = block_number;

            #[cfg(feature = "gk-stat")]
            {
                self.stat.last_payout = actual_payout;
                self.stat.last_payout_at_block = block_number;
                self.stat.total_payout += actual_payout;
                self.stat.total_payout_count += 1;
            }

            (actual_payout, actual_treasury)
        }

        pub fn update_v_recover(&mut self, now_ms: u64, block_number: chain::BlockNumber) {
            self.v_deductible = fp!(0);
            self.v_update_at = now_ms;
            self.v_update_block = block_number;

            #[cfg(feature = "gk-stat")]
            {
                self.stat.last_payout = fp!(0);
                self.stat.last_payout_at_block = block_number;
            }
        }

        pub fn update_v_slash(&mut self, params: &Params, block_number: chain::BlockNumber) {
            let slash = self.v * params.slash_rate;
            self.v -= slash;
            self.v_deductible = fp!(0);

            #[cfg(not(feature = "gk-stat"))]
            let _ = block_number;
            #[cfg(feature = "gk-stat")]
            {
                self.stat.last_slash = slash;
                self.stat.last_slash_at_block = block_number;
                self.stat.total_slash += slash;
                self.stat.total_slash_count += 1;
            }
        }

        pub fn share(&self) -> FixedPoint {
            (square(self.v) + square(fp!(2) * self.p() * conf_score(self.confidence_level))).sqrt()
        }

        pub fn update_p_instant(&mut self, now: u64, iterations: u64, contract_running: bool) {
            self.contract_running = contract_running;
            if now <= self.challenge_time_last {
                return;
            }
            if iterations < self.iteration_last {
                self.iteration_last = iterations;
            }
            let dt = FixedPoint::from_num(now - self.challenge_time_last) / 1000;
            let p = FixedPoint::from_num(iterations - self.iteration_last) / dt * 6; // 6s iterations
            self.p_instant = p.min(self.p_bench * fp!(1.2));
        }
    }
}

mod serde_fp {
    use super::FixedPoint;
    use serde::{Deserialize, Deserializer, Serialize, Serializer};

    pub fn serialize<S>(value: &FixedPoint, serializer: S) -> Result<S::Ok, S::Error>
    where
        S: Serializer,
    {
        let bits: u128 = value.to_bits();
        // u128 is not supported by messagepack, so we encode it via bytes
        bits.to_be_bytes().serialize(serializer)
    }

    pub fn deserialize<'de, D>(deserializer: D) -> Result<FixedPoint, D::Error>
    where
        D: Deserializer<'de>,
    {
        let bytes = Deserialize::deserialize(deserializer)?;
        let bits = u128::from_be_bytes(bytes);
        Ok(FixedPoint::from_bits(bits))
    }
}

#[cfg(test)]
pub mod tests {
    use super::{BlockInfo, FixedPoint, MessageChannel, ComputingEconomics};
    use fixed_macro::types::U64F64 as fp;
    use parity_scale_codec::{Decode, Encode};
    use phala_mq::{BindTopic, Message, MessageDispatcher, MessageOrigin, Path, Sr25519Signer};
    use phala_types::{messaging as msg, WorkerPublicKey};
    use std::cell::RefCell;

    type WorkingInfoUpdateEvent = super::WorkingInfoUpdateEvent<chain::BlockNumber>;

    trait DispatcherExt {
        fn dispatch_bound<M: Encode + BindTopic>(&mut self, sender: &MessageOrigin, msg: M);
    }

    impl DispatcherExt for MessageDispatcher {
        fn dispatch_bound<M: Encode + BindTopic>(&mut self, sender: &MessageOrigin, msg: M) {
            let _ = self.dispatch(mk_msg(sender, msg));
        }
    }

    fn mk_msg<M: Encode + BindTopic>(sender: &MessageOrigin, msg: M) -> Message {
        Message {
            sender: sender.clone(),
            destination: M::topic().into(),
            payload: msg.encode(),
        }
    }

    #[derive(Default)]
    struct CollectChannel {
        messages: RefCell<Vec<Message>>,
    }

    impl CollectChannel {
        fn drain(&self) -> Vec<Message> {
            self.messages.borrow_mut().drain(..).collect()
        }

        fn drain_decode<M: Decode + BindTopic>(&self) -> Vec<M> {
            self.drain()
                .into_iter()
                .filter_map(|m| {
                    if m.destination.path()[..] == M::topic() {
                        Decode::decode(&mut &m.payload[..]).ok()
                    } else {
                        None
                    }
                })
                .collect()
        }

        fn drain_working_info_update_event(&self) -> Vec<WorkingInfoUpdateEvent> {
            self.drain_decode()
        }

        fn clear(&self) {
            self.messages.borrow_mut().clear();
        }
    }

    impl MessageChannel for CollectChannel {
        type Signer = Sr25519Signer;

        fn push_data(&self, data: Vec<u8>, to: impl Into<Path>) {
            let message = Message {
                sender: MessageOrigin::Gatekeeper,
                destination: to.into().into(),
                payload: data,
            };
            self.messages.borrow_mut().push(message);
        }
    }

    struct Roles {
        mq: MessageDispatcher,
        gk: ComputingEconomics<CollectChannel>,
        workers: [WorkerPublicKey; 2],
    }

    impl Roles {
        fn test_roles() -> Roles {
            let mut mq = MessageDispatcher::new();
            let egress = CollectChannel::default();
            let gk = ComputingEconomics::new(&mut mq, egress);
            Roles {
                mq,
                gk,
                workers: [
                    WorkerPublicKey::from_raw([0x01u8; 32]),
                    WorkerPublicKey::from_raw([0x02u8; 32]),
                ],
            }
        }

        fn for_worker(&mut self, n: usize) -> ForWorker {
            ForWorker {
                mq: &mut self.mq,
                pubkey: &self.workers[n],
            }
        }

        fn get_worker(&self, n: usize) -> &super::WorkerInfo {
            &self.gk.workers[&self.workers[n]]
        }

        fn get_worker_mut(&mut self, n: usize) -> &mut super::WorkerInfo {
            self.gk.workers.get_mut(&self.workers[n]).unwrap()
        }
    }

    struct ForWorker<'a> {
        mq: &'a mut MessageDispatcher,
        pubkey: &'a WorkerPublicKey,
    }

    impl ForWorker<'_> {
        fn pallet_say(&mut self, event: msg::WorkerEvent) {
            let sender = MessageOrigin::Pallet(b"Pallet".to_vec());
            let message = msg::SystemEvent::new_worker_event(*self.pubkey, event);
            self.mq.dispatch_bound(&sender, message);
        }

        fn say<M: Encode + BindTopic>(&mut self, message: M) {
            let sender = MessageOrigin::Worker(*self.pubkey);
            self.mq.dispatch_bound(&sender, message);
        }

        fn challenge(&mut self) {
            use sp_core::U256;

            let sender = MessageOrigin::Pallet(b"Pallet".to_vec());
            // Use the same hash algrithm as the worker to produce the seed, so that only this worker will
            // respond to the challenge
            let pkh = sp_core::blake2_256(self.pubkey.as_ref());
            let hashed_id: U256 = pkh.into();
            let challenge = msg::HeartbeatChallenge {
                seed: hashed_id,
                online_target: U256::zero(),
            };
            let message = msg::SystemEvent::HeartbeatChallenge(challenge);
            self.mq.dispatch_bound(&sender, message);
        }

        fn heartbeat(&mut self, session_id: u32, block: chain::BlockNumber, iterations: u64) {
            let message = msg::WorkingReportEvent::Heartbeat {
                session_id,
                challenge_block: block,
                challenge_time: block_ts(block),
                iterations,
            };
            self.say(message)
        }
    }

    fn with_block(block_number: chain::BlockNumber, call: impl FnOnce(&BlockInfo)) {
        // GK never use the storage ATM.
        let storage = crate::Storage::default();
        let mut recv_mq = phala_mq::MessageDispatcher::new();
        let mut send_mq = phala_mq::MessageSendQueue::new();
        let block = BlockInfo {
            block_number,
            now_ms: block_ts(block_number),
            storage: &storage,
            recv_mq: &mut recv_mq,
            send_mq: &mut send_mq,
        };
        call(&block);
    }

    fn block_ts(block_number: chain::BlockNumber) -> u64 {
        block_number as u64 * 12000
    }

    #[test]
    fn gk_should_be_able_to_observe_worker_states() {
        let mut r = Roles::test_roles();

        with_block(1, |block| {
            let mut worker0 = r.for_worker(0);
            worker0.pallet_say(msg::WorkerEvent::Registered(msg::WorkerInfo {
                attestation_provider: None,
                confidence_level: 2,
            }));
            r.gk.test_process_messages(block);
        });

        assert_eq!(r.gk.workers.len(), 1);

        assert!(r.get_worker(0).state.registered);

        with_block(2, |block| {
            let mut worker1 = r.for_worker(1);
            worker1.pallet_say(msg::WorkerEvent::Started {
                session_id: 1,
                init_v: 1,
                init_p: 100,
            });
            r.gk.test_process_messages(block);
        });

        assert_eq!(
            r.gk.workers.len(),
            1,
            "Unregistered worker should not start computing."
        );
    }

    #[test]
    fn gk_should_not_miss_any_heartbeats_cross_session() {
        let mut r = Roles::test_roles();

        with_block(1, |block| {
            let mut worker0 = r.for_worker(0);
            worker0.pallet_say(msg::WorkerEvent::Registered(msg::WorkerInfo {
                attestation_provider: None,
                confidence_level: 2,
            }));
            r.gk.test_process_messages(block);
        });

        assert_eq!(r.gk.workers.len(), 1);

        assert!(r.get_worker(0).state.registered);

        with_block(2, |block| {
            let mut worker0 = r.for_worker(0);
            worker0.pallet_say(msg::WorkerEvent::Started {
                session_id: 1,
                init_v: 1,
                init_p: 100,
            });
            worker0.challenge();
            r.gk.test_process_messages(block);
        });

        // Stop computing before the heartbeat response.
        with_block(3, |block| {
            let mut worker0 = r.for_worker(0);
            worker0.pallet_say(msg::WorkerEvent::Stopped);
            r.gk.test_process_messages(block);
        });

        with_block(4, |block| {
            r.gk.test_process_messages(block);
        });

        with_block(5, |block| {
            let mut worker0 = r.for_worker(0);
            worker0.pallet_say(msg::WorkerEvent::Started {
                session_id: 2,
                init_v: 1,
                init_p: 100,
            });
            worker0.challenge();
            r.gk.test_process_messages(block);
        });

        // Force enter unresponsive
        with_block(100, |block| {
            r.gk.test_process_messages(block);
        });

        assert_eq!(
            r.get_worker(0).waiting_heartbeats.len(),
            2,
            "There should be 2 waiting HBs"
        );

        assert!(
            r.get_worker(0).unresponsive,
            "The worker should be unresponsive now"
        );

        with_block(101, |block| {
            let mut worker = r.for_worker(0);
            // Response the first challenge.
            worker.heartbeat(1, 2, 10000000);
            r.gk.test_process_messages(block);
        });
        assert_eq!(
            r.get_worker(0).waiting_heartbeats.len(),
            1,
            "There should be only one waiting HBs"
        );

        assert!(
            r.get_worker(0).unresponsive,
            "The worker should still be unresponsive now"
        );

        with_block(102, |block| {
            let mut worker = r.for_worker(0);
            // Response the second challenge.
            worker.heartbeat(2, 5, 10000000);
            r.gk.test_process_messages(block);
        });

        assert!(
            !r.get_worker(0).unresponsive,
            "The worker should be computing idle now"
        );
    }

    #[test]
    fn gk_should_reward_normal_workers_do_not_hit_the_seed_case1() {
        let mut r = Roles::test_roles();
        let mut block_number = 1;

        // Register worker
        with_block(block_number, |block| {
            let mut worker0 = r.for_worker(0);
            worker0.pallet_say(msg::WorkerEvent::Registered(msg::WorkerInfo {
                attestation_provider: None,
                confidence_level: 2,
            }));
            r.gk.test_process_messages(block);
        });

        // Start computing & send heartbeat challenge
        block_number += 1;
        with_block(block_number, |block| {
            let mut worker0 = r.for_worker(0);
            worker0.pallet_say(msg::WorkerEvent::Started {
                session_id: 1,
                init_v: fp!(1).to_bits(),
                init_p: 100,
            });
            r.gk.test_process_messages(block);
        });

        block_number += 1;

        // Normal Idle state, no event
        let v_snap = r.get_worker(0).tokenomic.v;
        r.gk.egress.clear();
        with_block(block_number, |block| {
            r.gk.test_process_messages(block);
        });

        assert!(!r.get_worker(0).unresponsive, "Worker should be online");
        assert_eq!(
            r.gk.egress.drain_working_info_update_event().len(),
            0,
            "Should not report any event"
        );
        assert!(
            v_snap < r.get_worker(0).tokenomic.v,
            "Worker should be rewarded"
        );

        // Once again.
        let v_snap = r.get_worker(0).tokenomic.v;
        r.gk.egress.clear();
        with_block(block_number, |block| {
            r.gk.test_process_messages(block);
        });

        assert!(!r.get_worker(0).unresponsive, "Worker should be online");
        assert_eq!(
            r.gk.egress.drain_working_info_update_event().len(),
            0,
            "Should not report any event"
        );
        assert!(
            v_snap < r.get_worker(0).tokenomic.v,
            "Worker should be rewarded"
        );
    }

    #[test]
    fn gk_should_report_payout_for_normal_heartbeats_case2() {
        let mut r = Roles::test_roles();
        let mut block_number = 1;

        // Register worker
        with_block(block_number, |block| {
            let mut worker0 = r.for_worker(0);
            worker0.pallet_say(msg::WorkerEvent::Registered(msg::WorkerInfo {
                attestation_provider: None,
                confidence_level: 2,
            }));
            r.gk.test_process_messages(block);
        });

        // Start computing & send heartbeat challenge
        block_number += 1;
        with_block(block_number, |block| {
            let mut worker0 = r.for_worker(0);
            worker0.pallet_say(msg::WorkerEvent::Started {
                session_id: 1,
                init_v: fp!(1).to_bits(),
                init_p: 100,
            });
            worker0.challenge();
            r.gk.test_process_messages(block);
        });
        let challenge_block = block_number;

        block_number += r.gk.tokenomic_params.heartbeat_window;

        // About to timeout then A heartbeat received, report payout event.
        let v_snap = r.get_worker(0).tokenomic.v;
        r.gk.egress.clear();
        with_block(block_number, |block| {
            let mut worker = r.for_worker(0);
            worker.heartbeat(1, challenge_block, 10000000);
            r.gk.test_process_messages(block);
        });

        assert!(!r.get_worker(0).unresponsive, "Worker should be online");
        assert!(
            v_snap > r.get_worker(0).tokenomic.v,
            "Worker should be paid out"
        );

        {
            let messages = r.gk.egress.drain_working_info_update_event();
            assert_eq!(messages.len(), 1);
            assert_eq!(messages[0].offline.len(), 0);
            assert_eq!(messages[0].recovered_to_online.len(), 0);
            assert_eq!(messages[0].settle.len(), 1);
        }
    }

    #[test]
    fn gk_should_slash_and_report_offline_workers_case3() {
        let mut r = Roles::test_roles();
        let mut block_number = 1;

        // Register worker
        with_block(block_number, |block| {
            let mut worker0 = r.for_worker(0);
            worker0.pallet_say(msg::WorkerEvent::Registered(msg::WorkerInfo {
                attestation_provider: None,
                confidence_level: 2,
            }));
            r.gk.test_process_messages(block);
        });

        // Start computing & send heartbeat challenge
        block_number += 1;
        with_block(block_number, |block| {
            let mut worker0 = r.for_worker(0);
            worker0.pallet_say(msg::WorkerEvent::Started {
                session_id: 1,
                init_v: fp!(1).to_bits(),
                init_p: 100,
            });
            worker0.challenge();
            r.gk.test_process_messages(block);
        });

        assert!(r.get_worker(0).state.working_state.is_some());

        block_number += r.gk.tokenomic_params.heartbeat_window;
        // About to timeout
        with_block(block_number, |block| {
            r.gk.test_process_messages(block);
        });
        assert!(!r.get_worker(0).unresponsive);

        let v_snap = r.get_worker(0).tokenomic.v;

        block_number += 1;
        // Heartbeat timed out
        with_block(block_number, |block| {
            r.gk.test_process_messages(block);
        });

        assert!(r.get_worker(0).unresponsive);
        {
<<<<<<< HEAD
            let offline = [r.workers[0]].to_vec();
=======
            let offline = [r.workers[0].clone()].to_vec();
>>>>>>> a49f7466
            let expected_message = WorkingInfoUpdateEvent {
                block_number,
                timestamp_ms: block_ts(block_number),
                offline,
                recovered_to_online: Vec::new(),
                settle: Vec::new(),
            };
            let messages = r.gk.egress.drain_working_info_update_event();
            assert_eq!(messages.len(), 1);
            assert_eq!(messages[0], expected_message);
        }
        assert!(
            v_snap > r.get_worker(0).tokenomic.v,
            "Worker should be slashed"
        );

        r.gk.egress.clear();

        let v_snap = r.get_worker(0).tokenomic.v;
        block_number += 1;
        with_block(block_number, |block| {
            r.gk.test_process_messages(block);
        });
        assert_eq!(
            r.gk.egress.drain_working_info_update_event().len(),
            0,
            "Should not report offline workers"
        );
        assert!(
            v_snap > r.get_worker(0).tokenomic.v,
            "Worker should be slashed again"
        );
    }

    #[test]
    fn gk_should_slash_offline_workers_sliently_case4() {
        let mut r = Roles::test_roles();
        let mut block_number = 1;

        // Register worker
        with_block(block_number, |block| {
            let mut worker0 = r.for_worker(0);
            worker0.pallet_say(msg::WorkerEvent::Registered(msg::WorkerInfo {
                attestation_provider: None,
                confidence_level: 2,
            }));
            r.gk.test_process_messages(block);
        });

        // Start computing & send heartbeat challenge
        block_number += 1;
        with_block(block_number, |block| {
            let mut worker0 = r.for_worker(0);
            worker0.pallet_say(msg::WorkerEvent::Started {
                session_id: 1,
                init_v: fp!(1).to_bits(),
                init_p: 100,
            });
            worker0.challenge();
            r.gk.test_process_messages(block);
        });

        block_number += r.gk.tokenomic_params.heartbeat_window;
        // About to timeout
        with_block(block_number, |block| {
            r.gk.test_process_messages(block);
        });

        block_number += 1;
        // Heartbeat timed out
        with_block(block_number, |block| {
            r.gk.test_process_messages(block);
        });

        r.gk.egress.clear();

        // Worker already offline, don't report again until one more heartbeat received.
        let v_snap = r.get_worker(0).tokenomic.v;
        block_number += 1;
        with_block(block_number, |block| {
            r.gk.test_process_messages(block);
        });
        assert_eq!(
            r.gk.egress.drain_working_info_update_event().len(),
            0,
            "Should not report offline workers"
        );
        assert!(
            v_snap > r.get_worker(0).tokenomic.v,
            "Worker should be slashed"
        );

        let v_snap = r.get_worker(0).tokenomic.v;
        block_number += 1;
        with_block(block_number, |block| {
            r.gk.test_process_messages(block);
        });
        assert_eq!(
            r.gk.egress.drain_working_info_update_event().len(),
            0,
            "Should not report offline workers"
        );
        assert!(
            v_snap > r.get_worker(0).tokenomic.v,
            "Worker should be slashed again"
        );
    }

    #[test]
    fn gk_should_report_recovered_workers_case5() {
        let mut r = Roles::test_roles();
        let mut block_number = 1;

        // Register worker
        with_block(block_number, |block| {
            let mut worker0 = r.for_worker(0);
            worker0.pallet_say(msg::WorkerEvent::Registered(msg::WorkerInfo {
                attestation_provider: None,
                confidence_level: 2,
            }));
            r.gk.test_process_messages(block);
        });

        // Start computing & send heartbeat challenge
        block_number += 1;
        with_block(block_number, |block| {
            let mut worker0 = r.for_worker(0);
            worker0.pallet_say(msg::WorkerEvent::Started {
                session_id: 1,
                init_v: fp!(1).to_bits(),
                init_p: 100,
            });
            worker0.challenge();
            r.gk.test_process_messages(block);
        });
        let challenge_block = block_number;

        block_number += r.gk.tokenomic_params.heartbeat_window;
        // About to timeout
        with_block(block_number, |block| {
            r.gk.test_process_messages(block);
        });

        block_number += 1;
        // Heartbeat timed out
        with_block(block_number, |block| {
            r.gk.test_process_messages(block);
        });

        r.gk.egress.clear();

        // Worker offline, report recover event on the next heartbeat received.
        let v_snap = r.get_worker(0).tokenomic.v;
        block_number += 1;
        with_block(block_number, |block| {
            let mut worker = r.for_worker(0);
            worker.heartbeat(1, challenge_block, 10000000);
            r.gk.test_process_messages(block);
        });
        assert_eq!(
            v_snap,
            r.get_worker(0).tokenomic.v,
            "Worker should not be slashed or rewarded"
        );
        {
<<<<<<< HEAD
            let recovered_to_online = [r.workers[0]].to_vec();
=======
            let recovered_to_online = [r.workers[0].clone()].to_vec();
>>>>>>> a49f7466
            let expected_message = WorkingInfoUpdateEvent {
                block_number,
                timestamp_ms: block_ts(block_number),
                offline: Vec::new(),
                recovered_to_online,
                settle: Vec::new(),
            };
            let messages = r.gk.egress.drain_working_info_update_event();
            assert_eq!(messages.len(), 1, "Should report recover event");
            assert_eq!(messages[0], expected_message);
        }
    }

    #[test]
    fn check_tokenomic_numerics() {
        let mut r = Roles::test_roles();
        let mut block_number = 1;

        // Register worker
        with_block(block_number, |block| {
            let mut worker0 = r.for_worker(0);
            worker0.pallet_say(msg::WorkerEvent::Registered(msg::WorkerInfo {
                attestation_provider: None,
                confidence_level: 2,
            }));
            r.gk.test_process_messages(block);
        });

        // Start computing & send heartbeat challenge
        block_number += 1;
        with_block(block_number, |block| {
            let mut worker0 = r.for_worker(0);
            worker0.pallet_say(msg::WorkerEvent::BenchScore(3000));
            worker0.pallet_say(msg::WorkerEvent::Started {
                session_id: 1,
                init_v: fp!(3000).to_bits(),
                init_p: 100,
            });
            r.gk.test_process_messages(block);
        });
        assert!(r.get_worker(0).state.working_state.is_some());
        assert_eq!(r.get_worker(0).tokenomic.p_bench, fp!(100));
        assert_eq!(r.get_worker(0).tokenomic.v, fp!(3000.00203509369147797934));

        // V increment for one day
        for _ in 0..3600 * 24 / 12 {
            block_number += 1;
            with_block(block_number, |block| {
                r.gk.test_process_messages(block);
            });
        }
        assert_eq!(r.get_worker(0).tokenomic.v, fp!(3014.6899337932040476463));

        // Payout
        block_number += 1;
        r.for_worker(0).challenge();
        with_block(block_number, |block| {
            r.gk.test_process_messages(block);
        });
        // Check heartbeat updates
        assert_eq!(r.get_worker(0).tokenomic.challenge_time_last, 24000);
        assert_eq!(r.get_worker(0).tokenomic.iteration_last, 0);
        r.for_worker(0)
            .heartbeat(1, block_number, (110 * 7200 * 12 / 6) as u64);
        block_number += 1;
        with_block(block_number, |block| {
            r.gk.test_process_messages(block);
        });
        assert_eq!(r.get_worker(0).tokenomic.v, fp!(3000));
        assert_eq!(
            r.get_worker(0).tokenomic.p_instant,
            fp!(109.96945292974173840575)
        );
        // Payout settlement has correct treasury split
        let report = r.gk.egress.drain_working_info_update_event();
        assert_eq!(
            FixedPoint::from_bits(report[0].settle[0].payout),
            fp!(14.69197867920878555043)
        );
        assert_eq!(
            FixedPoint::from_bits(report[0].settle[0].treasury),
            fp!(3.6729946698021946595)
        );

        // Slash 0.1% (1hr + 10 blocks challenge window)
        let _ = r.gk.egress.drain_working_info_update_event();
        r.for_worker(0).challenge();
        for _ in 0..=3600 / 12 + 10 {
            block_number += 1;
            with_block(block_number, |block| {
                r.gk.test_process_messages(block);
            });
        }
        assert!(r.get_worker(0).unresponsive);
        let report = r.gk.egress.drain_working_info_update_event();
<<<<<<< HEAD
        assert_eq!(report[0].offline, vec![r.workers[0]]);
=======
        assert_eq!(report[0].offline, vec![r.workers[0].clone()]);
>>>>>>> a49f7466
        assert_eq!(r.get_worker(0).tokenomic.v, fp!(2997.0260877851113935014));

        // TODO(hangyin): also check worker reconnection and V recovery
    }

    #[test]
    fn should_payout_at_v_max() {
        let mut r = Roles::test_roles();
        let mut block_number = 1;

        // Register worker
        with_block(block_number, |block| {
            let mut worker0 = r.for_worker(0);
            worker0.pallet_say(msg::WorkerEvent::Registered(msg::WorkerInfo {
                attestation_provider: None,
                confidence_level: 2,
            }));
            r.gk.test_process_messages(block);
        });

        // Start computing & send heartbeat challenge
        block_number += 1;
        with_block(block_number, |block| {
            let mut worker0 = r.for_worker(0);
            worker0.pallet_say(msg::WorkerEvent::BenchScore(3000));
            worker0.pallet_say(msg::WorkerEvent::Started {
                session_id: 1,
                init_v: fp!(30000).to_bits(),
                init_p: 3000,
            });
            r.gk.test_process_messages(block);
        });
        // Work for 24h
        for _ in 0..7200 {
            block_number += 1;
            with_block(block_number, |block| {
                r.gk.test_process_messages(block);
            });
        }
        // Trigger payout
        block_number += 1;
        with_block(block_number, |block| {
            r.for_worker(0).challenge();
            r.gk.test_process_messages(block);
        });
        r.for_worker(0).heartbeat(1, block_number, 1000000_u64);
        block_number += 1;
        with_block(block_number, |block| {
            r.gk.test_process_messages(block);
        });
        // Check payout
        assert_eq!(r.get_worker(0).tokenomic.v, fp!(29855.38985958385856094607));
        assert_eq!(r.get_worker(0).tokenomic.v_deductible, fp!(0));
        let report = r.gk.egress.drain_working_info_update_event();
        assert_eq!(
            FixedPoint::from_bits(report[0].settle[0].payout),
            fp!(144.61014041614143905393)
        );
    }

    #[test]
    fn test_update_p_instant() {
        let mut info = super::TokenomicInfo {
            p_bench: fp!(100),
            ..Default::default()
        };

        // Normal
        info.update_p_instant(100_000, 1000, false);
        info.challenge_time_last = 90_000;
        info.iteration_last = 1000;
        assert_eq!(info.p_instant, fp!(60));

        // Reset
        info.update_p_instant(200_000, 999, false);
        assert_eq!(info.p_instant, fp!(0));
    }

    #[test]
    fn test_repair_v() {
        let mut r = Roles::test_roles();
        let mut block_number = 1;

        // Register worker
        with_block(block_number, |block| {
            for i in 0..=1 {
                let mut worker = r.for_worker(i);
                worker.pallet_say(msg::WorkerEvent::Registered(msg::WorkerInfo {
                    attestation_provider: None,
                    confidence_level: 2,
                }));
            }
            r.gk.test_process_messages(block);
        });

        // Start computing & send heartbeat challenge
        block_number += 1;
        with_block(block_number, |block| {
            for i in 0..=1 {
                let mut worker = r.for_worker(i);
                worker.pallet_say(msg::WorkerEvent::BenchScore(3000));
                worker.pallet_say(msg::WorkerEvent::Started {
                    session_id: 1,
                    init_v: fp!(30000).to_bits(),
                    init_p: 3000,
                });
            }
            r.gk.test_process_messages(block);
        });

        for i in 0..=1 {
            let worker = r.get_worker_mut(i);

            worker.tokenomic.v = fp!(100);
            worker.tokenomic.v_init = fp!(200);

            assert!(worker.tokenomic.v < worker.tokenomic.v_init);
        }

        assert_eq!(r.get_worker(0).tokenomic.v, fp!(100));
        assert_eq!(r.get_worker(1).tokenomic.v, fp!(100));

        block_number += 1;
        with_block(block_number, |block| {
            let sender = MessageOrigin::Pallet(b"Pallet".to_vec());
            r.mq.dispatch_bound(&sender, msg::GatekeeperEvent::RepairV);
            r.gk.test_process_messages(block);
        });

        // Should repaired and rewarded
        assert_eq!(r.get_worker(0).tokenomic.v, fp!(200.00021447729505831407));
        assert_eq!(r.get_worker(1).tokenomic.v, fp!(200.00021447729505831407));
    }

    #[test]
    fn serde_fp_works_for_msgpack() {
        use serde::{Deserialize, Serialize};
        #[derive(Serialize, Deserialize)]
        struct Wrapper(#[serde(with = "super::serde_fp")] FixedPoint);

        let fp = Wrapper(fp!(1.23456789));
        let fp_serde = serde_json::to_string(&fp).unwrap();
        let fp_de: Wrapper = serde_json::from_str(&fp_serde).unwrap();
        assert_eq!(fp.0, fp_de.0);

        let fp_serde = rmp_serde::to_vec(&fp).unwrap();
        let fp_de: Wrapper = rmp_serde::from_slice(&fp_serde).unwrap();
        assert_eq!(fp.0, fp_de.0);
    }

    #[test]
    fn serde_fp_works_for_cbor() {
        use serde::{Deserialize, Serialize};
        #[derive(Serialize, Deserialize)]
        struct Wrapper(#[serde(with = "super::serde_fp")] FixedPoint);

        let mut buf = Vec::new();
        let fp = Wrapper(fp!(1.23456789));
        ciborium::ser::into_writer(&fp, &mut buf).unwrap();
        let fp_de: Wrapper = ciborium::de::from_reader(&*buf).unwrap();
        assert_eq!(fp.0, fp_de.0);
    }
}<|MERGE_RESOLUTION|>--- conflicted
+++ resolved
@@ -2003,11 +2003,7 @@
 
         assert!(r.get_worker(0).unresponsive);
         {
-<<<<<<< HEAD
-            let offline = [r.workers[0]].to_vec();
-=======
             let offline = [r.workers[0].clone()].to_vec();
->>>>>>> a49f7466
             let expected_message = WorkingInfoUpdateEvent {
                 block_number,
                 timestamp_ms: block_ts(block_number),
@@ -2173,11 +2169,7 @@
             "Worker should not be slashed or rewarded"
         );
         {
-<<<<<<< HEAD
-            let recovered_to_online = [r.workers[0]].to_vec();
-=======
             let recovered_to_online = [r.workers[0].clone()].to_vec();
->>>>>>> a49f7466
             let expected_message = WorkingInfoUpdateEvent {
                 block_number,
                 timestamp_ms: block_ts(block_number),
@@ -2273,11 +2265,7 @@
         }
         assert!(r.get_worker(0).unresponsive);
         let report = r.gk.egress.drain_working_info_update_event();
-<<<<<<< HEAD
-        assert_eq!(report[0].offline, vec![r.workers[0]]);
-=======
         assert_eq!(report[0].offline, vec![r.workers[0].clone()]);
->>>>>>> a49f7466
         assert_eq!(r.get_worker(0).tokenomic.v, fp!(2997.0260877851113935014));
 
         // TODO(hangyin): also check worker reconnection and V recovery

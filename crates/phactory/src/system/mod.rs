--- conflicted
+++ resolved
@@ -43,17 +43,10 @@
         CodeIndex, ConvertTo,
     },
     messaging::{
-<<<<<<< HEAD
-        AeadIV, BatchRotateMasterKeyEvent, Condition, DispatchMasterKeyEvent,
-        DispatchMasterKeyHistoryEvent, GatekeeperChange, GatekeeperLaunch, HeartbeatChallenge,
-        KeyDistribution, WorkingReportEvent, NewGatekeeperEvent, PRuntimeManagementEvent,
-        RemoveGatekeeperEvent, RotateMasterKeyEvent, SystemEvent, WorkerEvent,
-=======
         AeadIV, BatchRotateMasterKeyEvent, DispatchMasterKeyEvent, DispatchMasterKeyHistoryEvent,
-        GatekeeperChange, GatekeeperLaunch, HeartbeatChallenge, KeyDistribution, MiningReportEvent,
+        GatekeeperChange, GatekeeperLaunch, HeartbeatChallenge, KeyDistribution, WorkingReportEvent,
         NewGatekeeperEvent, PRuntimeManagementEvent, RemoveGatekeeperEvent, RetireCondition,
         RotateMasterKeyEvent, SystemEvent, WorkerEvent,
->>>>>>> 9c160a93
     },
     wrap_content_to_sign, EcdhPublicKey, HandoverChallenge, SignedContentType, WorkerPublicKey,
 };

[package]
name = "phala-mq"
version = "0.1.0"
edition = "2018"

# See more keys and their definitions at https://doc.rust-lang.org/cargo/reference/manifest.html

[dependencies]
log = "0.4.14"
hex = { version =  "0.4.3", default-features = false, features = ['alloc'] }
derive_more = { version = "0.99", default-features = false, features = ["display"] }
parity-scale-codec = { version = "3.0", default-features = false, features = ["derive"] }
scale-info = { version = "2.0", default-features = false, features = ["derive"] }
<<<<<<< HEAD
sp-core = { git = "https://github.com/paritytech/substrate", branch = "polkadot-v0.9.29", default-features = false }
=======
sp-core = { git = "https://github.com/paritytech/substrate", branch = "polkadot-v0.9.30", default-features = false }
>>>>>>> 9c160a93
serde = { version = "1.0", default-features = false, features = ["derive"] }

spin = { version = "0.9", default-features = false, features = ["mutex", "use_ticket_mutex"], optional = true }
phala-serde-more = { path = "../phala-serde-more", default-features = false }

# for checkpoint
environmental = { version = "1.1.3", optional = true }

[features]
default = ["dispatcher", "queue", "signers", "checkpoint"]
dispatcher = ["spin"]
queue = ["spin"]
signers = [
    "sp-core/full_crypto",
    "phala-serde-more/crypto",
]
checkpoint = ["environmental", "std"]
std = []<|MERGE_RESOLUTION|>--- conflicted
+++ resolved
@@ -11,11 +11,7 @@
 derive_more = { version = "0.99", default-features = false, features = ["display"] }
 parity-scale-codec = { version = "3.0", default-features = false, features = ["derive"] }
 scale-info = { version = "2.0", default-features = false, features = ["derive"] }
-<<<<<<< HEAD
-sp-core = { git = "https://github.com/paritytech/substrate", branch = "polkadot-v0.9.29", default-features = false }
-=======
 sp-core = { git = "https://github.com/paritytech/substrate", branch = "polkadot-v0.9.30", default-features = false }
->>>>>>> 9c160a93
 serde = { version = "1.0", default-features = false, features = ["derive"] }
 
 spin = { version = "0.9", default-features = false, features = ["mutex", "use_ticket_mutex"], optional = true }

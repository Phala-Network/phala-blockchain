--- conflicted
+++ resolved
@@ -16,7 +16,7 @@
 // You should have received a copy of the GNU General Public License
 // along with this program. If not, see <https://www.gnu.org/licenses/>.
 
-//! The Substrate runtime. This can be compiled with `#[no_std]`, ready for Wasm.
+//! The Substrate runtime. This can be compiled with ``#[no_std]`, ready for Wasm.
 
 #![cfg_attr(not(feature = "std"), no_std)]
 // `construct_runtime!` does a lot of recursion and requires us to increase the limit to 256.
@@ -28,22 +28,14 @@
 	weights::{
 		Weight, IdentityFee, DispatchClass,
 		constants::{BlockExecutionWeight, ExtrinsicBaseWeight, RocksDbWeight, WEIGHT_PER_SECOND},
-		DispatchClass,
 	},
 	traits::{
 		Currency, Imbalance, KeyOwnerProofSystem, OnUnbalanced, Randomness, LockIdentifier,
 		U128CurrencyToVote,
 	},
 };
-<<<<<<< HEAD
 use frame_system::limits::{BlockLength, BlockWeights};
 use frame_system::{EnsureRoot, EnsureOneOf};
-=======
-use frame_system::{
-	EnsureRoot, EnsureOneOf,
-	limits::{BlockWeights, BlockLength}
-};
->>>>>>> 26f24901
 use frame_support::traits::InstanceFilter;
 use codec::{Encode, Decode};
 use sp_core::{
@@ -62,7 +54,7 @@
 use sp_runtime::transaction_validity::{TransactionValidity, TransactionSource, TransactionPriority};
 use sp_runtime::traits::{
 	self, Block as BlockT, StaticLookup, SaturatedConversion,
-	ConvertInto, OpaqueKeys, NumberFor,
+	ConvertInto, OpaqueKeys, NumberFor, Saturating,
 };
 use sp_version::RuntimeVersion;
 #[cfg(any(feature = "std", test))]
@@ -109,11 +101,11 @@
 #[cfg(all(feature = "std", feature = "include-wasm"))]
 include!(concat!(env!("OUT_DIR"), "/wasm_binary.rs"));
 
-/// Wasm binary unwrapped. If built with `SKIP_WASM_BUILD`, the function panics.
 #[cfg(feature = "std")]
+/// Wasm binary unwrapped. If built with `BUILD_DUMMY_WASM_BINARY`, the function panics.
 pub fn wasm_binary_unwrap() -> &'static [u8] {
 	WASM_BINARY.expect("Development wasm binary is not available. This means the client is \
-						built with `SKIP_WASM_BUILD` flag and it is only usable for \
+						built with `BUILD_DUMMY_WASM_BINARY` flag and it is only usable for \
 						production chains. Please rebuild with the flag disabled.")
 }
 
@@ -126,10 +118,10 @@
 	// and set impl_version to 0. If only runtime
 	// implementation changes and behavior does not, then leave spec_version as
 	// is and increment impl_version.
-	spec_version: 21,
+	spec_version: 20,
 	impl_version: 0,
 	apis: RUNTIME_API_VERSIONS,
-	transaction_version: 2,
+	transaction_version: 1,
 };
 
 #[derive(codec::Encode, codec::Decode)]
@@ -165,25 +157,11 @@
 	}
 }
 
-<<<<<<< HEAD
 const AVERAGE_ON_INITIALIZE_RATIO: Perbill = Perbill::from_percent(10);
 const NORMAL_DISPATCH_RATIO: Perbill = Perbill::from_percent(75);
 const MAXIMUM_BLOCK_WEIGHT: Weight = 2 * WEIGHT_PER_SECOND;
 parameter_types! {
 	pub const BlockHashCount: BlockNumber = 250;
-=======
-/// We assume that ~10% of the block weight is consumed by `on_initalize` handlers.
-/// This is used to limit the maximal weight of a single extrinsic.
-const AVERAGE_ON_INITIALIZE_RATIO: Perbill = Perbill::from_percent(10);
-/// We allow `Normal` extrinsics to fill up the block up to 75%, the rest can be used
-/// by  Operational  extrinsics.
-const NORMAL_DISPATCH_RATIO: Perbill = Perbill::from_percent(75);
-/// We allow for 2 seconds of compute with a 6 second average block time.
-const MAXIMUM_BLOCK_WEIGHT: Weight = 2 * WEIGHT_PER_SECOND;
-
-parameter_types! {
-	pub const BlockHashCount: BlockNumber = 2400;
->>>>>>> 26f24901
 	pub const Version: RuntimeVersion = VERSION;
 	pub RuntimeBlockLength: BlockLength =
 		BlockLength::max_with_normal_ratio(5 * 1024 * 1024, NORMAL_DISPATCH_RATIO);
@@ -207,16 +185,8 @@
 		.build_or_panic();
 }
 
-<<<<<<< HEAD
-=======
-const_assert!(NORMAL_DISPATCH_RATIO.deconstruct() >= AVERAGE_ON_INITIALIZE_RATIO.deconstruct());
-
->>>>>>> 26f24901
 impl frame_system::Config for Runtime {
 	type BaseCallFilter = ();
-	type BlockWeights = RuntimeBlockWeights;
-	type BlockLength = RuntimeBlockLength;
-	type DbWeight = RocksDbWeight;
 	type Origin = Origin;
 	type Call = Call;
 	type Index = Index;
@@ -228,10 +198,7 @@
 	type Header = generic::Header<BlockNumber, Hasher>;
 	type Event = Event;
 	type BlockHashCount = BlockHashCount;
-<<<<<<< HEAD
 	type DbWeight = RocksDbWeight;
-=======
->>>>>>> 26f24901
 	type Version = Version;
 	type PalletInfo = PalletInfo;
 	type AccountData = pallet_balances::AccountData<Balance>;
@@ -748,33 +715,8 @@
 	pub const RentByteFee: Balance = 4 * MILLICENTS;
 	pub const RentDepositOffset: Balance = 1000 * MILLICENTS;
 	pub const SurchargeReward: Balance = 150 * MILLICENTS;
-	pub const SignedClaimHandicap: u32 = 2;
-	pub const MaxDepth: u32 = 32;
-	pub const StorageSizeOffset: u32 = 8;
-	pub const MaxValueSize: u32 = 16 * 1024;
-}
-
-<<<<<<< HEAD
-=======
-impl pallet_contracts::Config for Runtime {
-	type Time = Timestamp;
-	type Randomness = RandomnessCollectiveFlip;
-	type Currency = Balances;
-	type Event = Event;
-	type RentPayment = ();
-	type SignedClaimHandicap = SignedClaimHandicap;
-	type TombstoneDeposit = TombstoneDeposit;
-	type StorageSizeOffset = StorageSizeOffset;
-	type RentByteFee = RentByteFee;
-	type RentDepositOffset = RentDepositOffset;
-	type SurchargeReward = SurchargeReward;
-	type MaxDepth = MaxDepth;
-	type MaxValueSize = MaxValueSize;
-	type WeightPrice = pallet_transaction_payment::Module<Self>;
-	type WeightInfo = pallet_contracts::weights::SubstrateWeight<Self>;
-}
-
->>>>>>> 26f24901
+}
+
 impl pallet_sudo::Config for Runtime {
 	type Event = Event;
 	type Call = Call;
@@ -969,31 +911,6 @@
 	type WeightInfo = pallet_vesting::weights::SubstrateWeight<Runtime>;
 }
 
-impl pallet_mmr::Config for Runtime {
-	const INDEXING_PREFIX: &'static [u8] = b"mmr";
-	type Hashing = <Runtime as frame_system::Config>::Hashing;
-	type Hash = <Runtime as frame_system::Config>::Hash;
-	type LeafData = frame_system::Module<Self>;
-	type OnNewRoot = ();
-	type WeightInfo = ();
-}
-
-parameter_types! {
-	pub const AssetDepositBase: Balance = 100 * DOLLARS;
-	pub const AssetDepositPerZombie: Balance = 1 * DOLLARS;
-}
-
-impl pallet_assets::Config for Runtime {
-	type Event = Event;
-	type Balance = u64;
-	type AssetId = u32;
-	type Currency = Balances;
-	type ForceOrigin = EnsureRoot<AccountId>;
-	type AssetDepositBase = AssetDepositBase;
-	type AssetDepositPerZombie = AssetDepositPerZombie;
-	type WeightInfo = pallet_assets::weights::SubstrateWeight<Runtime>;
-}
-
 parameter_types! {
 	pub const MaxHeartbeatPerWorkerPerHour: u32 = 2;
 	pub const RoundInterval: BlockNumber = 1 * HOURS;
@@ -1081,21 +998,14 @@
 		Scheduler: pallet_scheduler::{Module, Call, Storage, Event<T>},
 		Proxy: pallet_proxy::{Module, Call, Storage, Event<T>},
 		Multisig: pallet_multisig::{Module, Call, Storage, Event<T>},
-<<<<<<< HEAD
 		ParachainUpgrade: cumulus_parachain_upgrade::{Module, Call, Storage, Inherent, Event},
 		MessageBroker: cumulus_message_broker::{Module, Storage, Call, Inherent},
 		ParachainInfo: parachain_info::{Module, Storage, Config},
-=======
-		Bounties: pallet_bounties::{Module, Call, Storage, Event<T>},
-		Tips: pallet_tips::{Module, Call, Storage, Event<T>},
-		Assets: pallet_assets::{Module, Call, Storage, Event<T>},
-		Mmr: pallet_mmr::{Module, Storage},
->>>>>>> 26f24901
 	}
 );
 
 /// The address format for describing accounts.
-pub type Address = sp_runtime::MultiAddress<AccountId, AccountIndex>;
+pub type Address = <Indices as StaticLookup>::Source;
 /// Block header type as expected by this runtime.
 pub type Header = generic::Header<BlockNumber, Hasher>;
 /// Block type as expected by this runtime.
@@ -1330,10 +1240,8 @@
 			let mut batches = Vec::<BenchmarkBatch>::new();
 			let params = (&config, &whitelist);
 
-			add_benchmark!(params, batches, pallet_assets, Assets);
 			add_benchmark!(params, batches, pallet_babe, Babe);
 			add_benchmark!(params, batches, pallet_balances, Balances);
-			add_benchmark!(params, batches, pallet_bounties, Bounties);
 			add_benchmark!(params, batches, pallet_collective, Council);
 			add_benchmark!(params, batches, pallet_democracy, Democracy);
 			add_benchmark!(params, batches, pallet_elections_phragmen, Elections);
@@ -1341,7 +1249,6 @@
 			add_benchmark!(params, batches, pallet_identity, Identity);
 			add_benchmark!(params, batches, pallet_im_online, ImOnline);
 			add_benchmark!(params, batches, pallet_indices, Indices);
-			add_benchmark!(params, batches, pallet_mmr, Mmr);
 			add_benchmark!(params, batches, pallet_multisig, Multisig);
 			add_benchmark!(params, batches, pallet_offences, OffencesBench::<Runtime>);
 			add_benchmark!(params, batches, pallet_proxy, Proxy);

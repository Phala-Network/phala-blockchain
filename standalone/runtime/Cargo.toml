--- conflicted
+++ resolved
@@ -97,14 +97,9 @@
 phat-offchain-rollup = { path = "../../pallets/offchain-rollup", default-features = false }
 
 # RMRK dependencies
-<<<<<<< HEAD
-pallet-rmrk-core = { git = "https://github.com/Phala-Network/rmrk-substrate", branch = "polkadot-v0.9.40", default-features = false }
-rmrk-traits = { git = "https://github.com/Phala-Network/rmrk-substrate", branch = "polkadot-v0.9.40", default-features = false }
-pallet-rmrk-market = { git = "https://github.com/Phala-Network/rmrk-substrate", branch = "polkadot-v0.9.40", default-features = false }
-=======
 pallet-rmrk-core = { git = "https://github.com/Phala-Network/rmrk-substrate", branch = "polkadot-v0.9.42", default-features = false }
 rmrk-traits = { git = "https://github.com/Phala-Network/rmrk-substrate", branch = "polkadot-v0.9.42", default-features = false }
->>>>>>> ffba4673
+pallet-rmrk-market = { git = "https://github.com/Phala-Network/rmrk-substrate", branch = "polkadot-v0.9.42", default-features = false }
 
 [build-dependencies]
 substrate-wasm-builder = { git = "https://github.com/paritytech/substrate", branch = "polkadot-v0.9.42", optional = true }

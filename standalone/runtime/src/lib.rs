// This file is part of Substrate.

// Copyright (C) 2018-2021 Parity Technologies (UK) Ltd.
// SPDX-License-Identifier: GPL-3.0-or-later WITH Classpath-exception-2.0

// This program is free software: you can redistribute it and/or modify
// it under the terms of the GNU General Public License as published by
// the Free Software Foundation, either version 3 of the License, or
// (at your option) any later version.

// This program is distributed in the hope that it will be useful,
// but WITHOUT ANY WARRANTY; without even the implied warranty of
// MERCHANTABILITY or FITNESS FOR A PARTICULAR PURPOSE. See the
// GNU General Public License for more details.

// You should have received a copy of the GNU General Public License
// along with this program. If not, see <https://www.gnu.org/licenses/>.

//! The Substrate runtime. This can be compiled with `#[no_std]`, ready for Wasm.

#![cfg_attr(not(feature = "std"), no_std)]
// `construct_runtime!` does a lot of recursion and requires us to increase the limit to 256.
#![recursion_limit = "512"]
#![allow(clippy::identity_op)]

mod msg_routing;

use codec::{Decode, Encode, MaxEncodedLen};
use frame_election_provider_support::{
    onchain, BalancingConfig, ElectionDataProvider, SequentialPhragmen, VoteWeight,
};
use frame_support::{
    construct_runtime,
    dispatch::DispatchClass,
    pallet_prelude::Get,
    parameter_types,
    traits::{
        AsEnsureOriginWithArg, ConstU128, ConstU32, Currency, EitherOfDiverse, EqualPrivilegeOnly,
        Everything, Imbalance, InstanceFilter, KeyOwnerProofSystem, LockIdentifier, OnUnbalanced,
        SortedMembers, U128CurrencyToVote, WithdrawReasons,
    },
    weights::{
        constants::{
            BlockExecutionWeight, ExtrinsicBaseWeight, RocksDbWeight, WEIGHT_REF_TIME_PER_SECOND,
        },
        IdentityFee, Weight,
    },
    PalletId, RuntimeDebug,
};
use frame_system::{
    limits::{BlockLength, BlockWeights},
    EnsureRoot, EnsureSigned, EnsureSignedBy,
};
pub use node_primitives::{
    AccountId, AccountIndex, Balance, BlockNumber, Hash, Index, Moment, Signature,
};
use pallet_election_provider_multi_phase::SolutionAccuracyOf;
use pallet_im_online::sr25519::AuthorityId as ImOnlineId;
use pallet_session::historical as pallet_session_historical;
pub use pallet_transaction_payment::{CurrencyAdapter, Multiplier, TargetedFeeAdjustment};
use pallet_transaction_payment::{FeeDetails, RuntimeDispatchInfo};
use sp_api::impl_runtime_apis;
use sp_authority_discovery::AuthorityId as AuthorityDiscoveryId;
use sp_consensus_grandpa::AuthorityId as GrandpaId;
use sp_core::{crypto::KeyTypeId, OpaqueMetadata};
use sp_inherents::{CheckInherentsResult, InherentData};
use sp_runtime::{
    create_runtime_str,
    curve::PiecewiseLinear,
    generic, impl_opaque_keys,
    traits::{
        self, BlakeTwo256, Block as BlockT, Bounded, ConvertInto, NumberFor, OpaqueKeys,
        SaturatedConversion, StaticLookup, TrailingZeroInput,
    },
    transaction_validity::{TransactionPriority, TransactionSource, TransactionValidity},
    AccountId32, ApplyExtrinsicResult, FixedPointNumber, FixedU128, Perbill, Percent, Permill,
    Perquintill,
};
use sp_std::prelude::*;
#[cfg(any(feature = "std", test))]
use sp_version::NativeVersion;
use sp_version::RuntimeVersion;
use static_assertions::const_assert;

#[cfg(any(feature = "std", test))]
pub use frame_system::Call as SystemCall;
#[cfg(any(feature = "std", test))]
pub use pallet_balances::Call as BalancesCall;
#[cfg(any(feature = "std", test))]
pub use pallet_staking::StakerStatus;
#[cfg(any(feature = "std", test))]
pub use pallet_sudo::Call as SudoCall;
#[cfg(any(feature = "std", test))]
pub use sp_runtime::BuildStorage;

/// Implementations of some helper traits passed into runtime modules as associated types.
pub mod impls;
use impls::Author;

/// Constant values used within the runtime.
pub mod constants;
use constants::{currency::*, time::*};
use sp_runtime::generic::Era;

/// Generated voter bag information.
mod voter_bags;

pub use phala_pallets::{
    pallet_base_pool, pallet_computation, pallet_phat, pallet_phat_tokenomic, pallet_mq,
    pallet_registry, pallet_stake_pool, pallet_stake_pool_v2, pallet_vault, pallet_wrapped_balances,
    puppets,
};
use phat_offchain_rollup::{anchor as pallet_anchor, oracle as pallet_oracle};

// Make the WASM binary available.
#[cfg(all(feature = "std", feature = "include-wasm"))]
include!(concat!(env!("OUT_DIR"), "/wasm_binary.rs"));

/// Max size for serialized extrinsic params for this testing runtime.
/// This is a quite arbitrary but empirically battle tested value.
#[cfg(test)]
pub const CALL_PARAMS_MAX_SIZE: usize = 300;

/// Wasm binary unwrapped. If built with `SKIP_WASM_BUILD`, the function panics.
#[cfg(all(feature = "std", feature = "include-wasm"))]
pub fn wasm_binary_unwrap() -> &'static [u8] {
    WASM_BINARY.expect(
        "Development wasm binary is not available. This means the client is built with \
         `SKIP_WASM_BUILD` flag and it is only usable for production chains. Please rebuild with \
         the flag disabled.",
    )
}

/// Runtime version.
#[sp_version::runtime_version]
pub const VERSION: RuntimeVersion = RuntimeVersion {
    spec_name: create_runtime_str!("phala-node"),
    impl_name: create_runtime_str!("phala-node"),
    authoring_version: 1,
    // Per convention: if the runtime behavior changes, increment spec_version
    // and set impl_version to 0. If only runtime
    // implementation changes and behavior does not, then leave spec_version as
    // is and increment impl_version.
    spec_version: 1,
    impl_version: 0,
    apis: RUNTIME_API_VERSIONS,
    transaction_version: 1,
    state_version: 0,
};

/// The BABE epoch configuration at genesis.
pub const BABE_GENESIS_EPOCH_CONFIG: sp_consensus_babe::BabeEpochConfiguration =
    sp_consensus_babe::BabeEpochConfiguration {
        c: PRIMARY_PROBABILITY,
        allowed_slots: sp_consensus_babe::AllowedSlots::PrimaryAndSecondaryPlainSlots,
    };

/// Native version.
#[cfg(any(feature = "std", test))]
pub fn native_version() -> NativeVersion {
    NativeVersion {
        runtime_version: VERSION,
        can_author_with: Default::default(),
    }
}

type NegativeImbalance = <Balances as Currency<AccountId>>::NegativeImbalance;

pub struct DealWithFees;
impl OnUnbalanced<NegativeImbalance> for DealWithFees {
    fn on_unbalanceds<B>(mut fees_then_tips: impl Iterator<Item = NegativeImbalance>) {
        if let Some(fees) = fees_then_tips.next() {
            // for fees, 80% to treasury, 20% to author
            let mut split = fees.ration(80, 20);
            if let Some(tips) = fees_then_tips.next() {
                // for tips, if any, 80% to treasury, 20% to author (though this can be anything)
                tips.ration_merge_into(80, 20, &mut split);
            }
            Treasury::on_unbalanced(split.0);
            Author::on_unbalanced(split.1);
        }
    }
}

/// We assume that ~10% of the block weight is consumed by `on_initialize` handlers.
/// This is used to limit the maximal weight of a single extrinsic.
const AVERAGE_ON_INITIALIZE_RATIO: Perbill = Perbill::from_percent(10);
/// We allow `Normal` extrinsics to fill up the block up to 75%, the rest can be used
/// by  Operational  extrinsics.
const NORMAL_DISPATCH_RATIO: Perbill = Perbill::from_percent(75);
/// We allow for 2 seconds of compute with a 6 second average block time, with maximum proof size.
const MAXIMUM_BLOCK_WEIGHT: Weight =
    Weight::from_parts(WEIGHT_REF_TIME_PER_SECOND.saturating_mul(2), u64::MAX);

parameter_types! {
    pub const BlockHashCount: BlockNumber = 2400;
    pub const Version: RuntimeVersion = VERSION;
    pub RuntimeBlockLength: BlockLength =
        BlockLength::max_with_normal_ratio(5 * 1024 * 1024, NORMAL_DISPATCH_RATIO);
    pub RuntimeBlockWeights: BlockWeights = BlockWeights::builder()
        .base_block(BlockExecutionWeight::get())
        .for_class(DispatchClass::all(), |weights| {
            weights.base_extrinsic = ExtrinsicBaseWeight::get();
        })
        .for_class(DispatchClass::Normal, |weights| {
            weights.max_total = Some(NORMAL_DISPATCH_RATIO * MAXIMUM_BLOCK_WEIGHT);
        })
        .for_class(DispatchClass::Operational, |weights| {
            weights.max_total = Some(MAXIMUM_BLOCK_WEIGHT);
            // Operational transactions have some extra reserved space, so that they
            // are included even if block reached `MAXIMUM_BLOCK_WEIGHT`.
            weights.reserved = Some(
                MAXIMUM_BLOCK_WEIGHT - NORMAL_DISPATCH_RATIO * MAXIMUM_BLOCK_WEIGHT
            );
        })
        .avg_block_initialization(AVERAGE_ON_INITIALIZE_RATIO)
        .build_or_panic();
    pub const SS58Prefix: u16 = 30;
}

const_assert!(NORMAL_DISPATCH_RATIO.deconstruct() >= AVERAGE_ON_INITIALIZE_RATIO.deconstruct());

impl frame_system::Config for Runtime {
    type BaseCallFilter = Everything;
    type BlockWeights = RuntimeBlockWeights;
    type BlockLength = RuntimeBlockLength;
    type DbWeight = RocksDbWeight;
    type RuntimeOrigin = RuntimeOrigin;
    type RuntimeCall = RuntimeCall;
    type Index = Index;
    type BlockNumber = BlockNumber;
    type Hash = Hash;
    type Hashing = BlakeTwo256;
    type AccountId = AccountId;
    type Lookup = Indices;
    type Header = generic::Header<BlockNumber, BlakeTwo256>;
    type RuntimeEvent = RuntimeEvent;
    type BlockHashCount = BlockHashCount;
    type Version = Version;
    type PalletInfo = PalletInfo;
    type AccountData = pallet_balances::AccountData<Balance>;
    type OnNewAccount = ();
    type OnKilledAccount = ();
    type SystemWeightInfo = frame_system::weights::SubstrateWeight<Runtime>;
    type SS58Prefix = SS58Prefix;
    type OnSetCode = ();
    type MaxConsumers = ConstU32<16>;
}

impl phala_pallets::PhalaConfig for Runtime {
    type Currency = Balances;
}

impl pallet_insecure_randomness_collective_flip::Config for Runtime {}

impl pallet_utility::Config for Runtime {
    type RuntimeEvent = RuntimeEvent;
    type RuntimeCall = RuntimeCall;
    type PalletsOrigin = OriginCaller;
    type WeightInfo = pallet_utility::weights::SubstrateWeight<Runtime>;
}

parameter_types! {
    // One storage item; key size is 32; value is size 4+4+16+32 bytes = 56 bytes.
    pub const DepositBase: Balance = deposit(1, 88);
    // Additional storage item size of 32 bytes.
    pub const DepositFactor: Balance = deposit(0, 32);
    pub const MaxSignatories: u16 = 100;
}

impl pallet_multisig::Config for Runtime {
    type RuntimeEvent = RuntimeEvent;
    type RuntimeCall = RuntimeCall;
    type Currency = Balances;
    type DepositBase = DepositBase;
    type DepositFactor = DepositFactor;
    type MaxSignatories = MaxSignatories;
    type WeightInfo = pallet_multisig::weights::SubstrateWeight<Runtime>;
}

parameter_types! {
    // One storage item; key size 32, value size 8; .
    pub const ProxyDepositBase: Balance = deposit(1, 8);
    // Additional storage item size of 33 bytes.
    pub const ProxyDepositFactor: Balance = deposit(0, 33);
    pub const MaxProxies: u16 = 32;
    pub const AnnouncementDepositBase: Balance = deposit(1, 8);
    pub const AnnouncementDepositFactor: Balance = deposit(0, 66);
    pub const MaxPending: u16 = 32;
}

/// The type used to represent the kinds of proxying allowed.
#[derive(
    Copy,
    Clone,
    Eq,
    PartialEq,
    Ord,
    PartialOrd,
    Encode,
    Decode,
    RuntimeDebug,
    MaxEncodedLen,
    scale_info::TypeInfo,
)]
pub enum ProxyType {
    Any,
    NonTransfer,
    Governance,
    Staking,
    StakePoolManager,
}
impl Default for ProxyType {
    fn default() -> Self {
        Self::Any
    }
}
impl InstanceFilter<RuntimeCall> for ProxyType {
    fn filter(&self, c: &RuntimeCall) -> bool {
        match self {
            ProxyType::Any => true,
            ProxyType::NonTransfer => !matches!(
                c,
                RuntimeCall::Balances(..)
                    | RuntimeCall::Vesting(pallet_vesting::Call::vested_transfer { .. })
                    | RuntimeCall::Indices(pallet_indices::Call::transfer { .. })
            ),
            ProxyType::Governance => matches!(
                c,
                RuntimeCall::Democracy(..)
                    | RuntimeCall::Council(..)
                    | RuntimeCall::Society(..)
                    | RuntimeCall::TechnicalCommittee(..)
                    | RuntimeCall::Elections(..)
                    | RuntimeCall::Treasury(..)
            ),
            ProxyType::Staking => matches!(c, RuntimeCall::Staking(..)),
            ProxyType::StakePoolManager => matches!(
                c,
                RuntimeCall::Utility { .. }
                    | RuntimeCall::PhalaStakePoolv2(pallet_stake_pool_v2::Call::add_worker { .. })
                    | RuntimeCall::PhalaStakePoolv2(
                        pallet_stake_pool_v2::Call::remove_worker { .. }
                    )
                    | RuntimeCall::PhalaStakePoolv2(
                        pallet_stake_pool_v2::Call::start_computing { .. }
                    )
                    | RuntimeCall::PhalaStakePoolv2(
                        pallet_stake_pool_v2::Call::stop_computing { .. }
                    )
                    | RuntimeCall::PhalaStakePoolv2(
                        pallet_stake_pool_v2::Call::restart_computing { .. }
                    )
                    | RuntimeCall::PhalaStakePoolv2(
                        pallet_stake_pool_v2::Call::reclaim_pool_worker { .. }
                    )
                    | RuntimeCall::PhalaStakePoolv2(pallet_stake_pool_v2::Call::create { .. })
                    | RuntimeCall::PhalaRegistry(pallet_registry::Call::register_worker { .. })
                    | RuntimeCall::PhalaRegistry(pallet_registry::Call::register_worker_v2 { .. })
                    | RuntimeCall::PhalaMq(pallet_mq::Call::sync_offchain_message { .. })
            ),
        }
    }
    fn is_superset(&self, o: &Self) -> bool {
        match (self, o) {
            (x, y) if x == y => true,
            (ProxyType::Any, _) => true,
            (_, ProxyType::Any) => false,
            (ProxyType::NonTransfer, _) => true,
            _ => false,
        }
    }
}

impl pallet_proxy::Config for Runtime {
    type RuntimeEvent = RuntimeEvent;
    type RuntimeCall = RuntimeCall;
    type Currency = Balances;
    type ProxyType = ProxyType;
    type ProxyDepositBase = ProxyDepositBase;
    type ProxyDepositFactor = ProxyDepositFactor;
    type MaxProxies = MaxProxies;
    type WeightInfo = pallet_proxy::weights::SubstrateWeight<Runtime>;
    type MaxPending = MaxPending;
    type CallHasher = BlakeTwo256;
    type AnnouncementDepositBase = AnnouncementDepositBase;
    type AnnouncementDepositFactor = AnnouncementDepositFactor;
}

parameter_types! {
    pub MaximumSchedulerWeight: Weight = Perbill::from_percent(80) *
        RuntimeBlockWeights::get().max_block;
    pub const MaxScheduledPerBlock: u32 = 512;
}

impl pallet_scheduler::Config for Runtime {
    type RuntimeEvent = RuntimeEvent;
    type RuntimeOrigin = RuntimeOrigin;
    type PalletsOrigin = OriginCaller;
    type RuntimeCall = RuntimeCall;
    type MaximumWeight = MaximumSchedulerWeight;
    type ScheduleOrigin = EnsureRootOrHalfCouncil;
    type MaxScheduledPerBlock = MaxScheduledPerBlock;
    type WeightInfo = pallet_scheduler::weights::SubstrateWeight<Runtime>;
    type OriginPrivilegeCmp = EqualPrivilegeOnly;
    type Preimages = Preimage;
}

parameter_types! {
    pub const PreimageMaxSize: u32 = 4096 * 1024;
    pub const PreimageBaseDeposit: Balance = 1 * DOLLARS;
    // One cent: $10,000 / MB
    pub const PreimageByteDeposit: Balance = 1 * CENTS;
}

impl pallet_preimage::Config for Runtime {
    type WeightInfo = pallet_preimage::weights::SubstrateWeight<Runtime>;
    type RuntimeEvent = RuntimeEvent;
    type Currency = Balances;
    type ManagerOrigin = EnsureRoot<AccountId>;
    type BaseDeposit = PreimageBaseDeposit;
    type ByteDeposit = PreimageByteDeposit;
}

parameter_types! {
    // NOTE: Currently it is not possible to change the epoch duration after the chain has started.
    //       Attempting to do so will brick block production.
    pub EpochDuration: u64 = EpochDurationInSlots::get();
    pub ExpectedBlockTime: Moment = MillisecsPerBlock::get();
    pub ReportLongevity: u64 =
        BondingDuration::get() as u64 * SessionsPerEra::get() as u64 * EpochDuration::get();
}

impl pallet_babe::Config for Runtime {
    type EpochDuration = EpochDuration;
    type ExpectedBlockTime = ExpectedBlockTime;
    type EpochChangeTrigger = pallet_babe::ExternalTrigger;
    type DisabledValidators = Session;
    type WeightInfo = ();
    type MaxAuthorities = MaxAuthorities;
    type KeyOwnerProof =
        <Historical as KeyOwnerProofSystem<(KeyTypeId, pallet_babe::AuthorityId)>>::Proof;
    type EquivocationReportSystem =
        pallet_babe::EquivocationReportSystem<Self, Offences, Historical, ReportLongevity>;
}

parameter_types! {
    pub const IndexDeposit: Balance = 1 * DOLLARS;
}

impl pallet_indices::Config for Runtime {
    type AccountIndex = AccountIndex;
    type Currency = Balances;
    type Deposit = IndexDeposit;
    type RuntimeEvent = RuntimeEvent;
    type WeightInfo = pallet_indices::weights::SubstrateWeight<Runtime>;
}

parameter_types! {
    pub const ExistentialDeposit: Balance = 1 * CENTS;
    // For weight estimation, we assume that the most locks on an individual account will be 50.
    // This number may need to be adjusted in the future if this assumption no longer holds true.
    pub const MaxLocks: u32 = 50;
    pub const MaxReserves: u32 = 50;
}

impl pallet_balances::Config for Runtime {
    type MaxLocks = MaxLocks;
    type MaxReserves = MaxReserves;
    type ReserveIdentifier = [u8; 8];
    type Balance = Balance;
    type DustRemoval = ();
    type RuntimeEvent = RuntimeEvent;
    type ExistentialDeposit = ExistentialDeposit;
    type AccountStore = frame_system::Pallet<Runtime>;
    type WeightInfo = pallet_balances::weights::SubstrateWeight<Runtime>;
}

parameter_types! {
    pub const OperationalFeeMultiplier: u8 = 5;
    pub const TargetBlockFullness: Perquintill = Perquintill::from_percent(25);
    pub AdjustmentVariable: Multiplier = Multiplier::saturating_from_rational(1, 100_000);
    pub MinimumMultiplier: Multiplier = Multiplier::saturating_from_rational(1, 1_000_000_000u128);
    pub MaximumMultiplier: Multiplier = Bounded::max_value();
}

impl pallet_transaction_payment::Config for Runtime {
    type RuntimeEvent = RuntimeEvent;
    type OnChargeTransaction = CurrencyAdapter<Balances, DealWithFees>;
    type OperationalFeeMultiplier = OperationalFeeMultiplier;
    type WeightToFee = IdentityFee<Balance>;
    type LengthToFee = IdentityFee<Balance>;
    type FeeMultiplierUpdate = TargetedFeeAdjustment<
        Self,
        TargetBlockFullness,
        AdjustmentVariable,
        MinimumMultiplier,
        MaximumMultiplier,
    >;
}

parameter_types! {
    pub MinimumPeriod: Moment = SlotDuration::get() / 2;
}

impl pallet_timestamp::Config for Runtime {
    type Moment = Moment;
    type OnTimestampSet = Babe;
    type MinimumPeriod = MinimumPeriod;
    type WeightInfo = pallet_timestamp::weights::SubstrateWeight<Runtime>;
}

impl pallet_authorship::Config for Runtime {
    type FindAuthor = pallet_session::FindAccountFromAuthorIndex<Self, Babe>;
    type EventHandler = (Staking, ImOnline);
}

impl_opaque_keys! {
    pub struct SessionKeys {
        pub grandpa: Grandpa,
        pub babe: Babe,
        pub im_online: ImOnline,
        pub authority_discovery: AuthorityDiscovery,
    }
}

impl pallet_session::Config for Runtime {
    type RuntimeEvent = RuntimeEvent;
    type ValidatorId = <Self as frame_system::Config>::AccountId;
    type ValidatorIdOf = pallet_staking::StashOf<Self>;
    type ShouldEndSession = Babe;
    type NextSessionRotation = Babe;
    type SessionManager = pallet_session::historical::NoteHistoricalRoot<Self, Staking>;
    type SessionHandler = <SessionKeys as OpaqueKeys>::KeyTypeIdProviders;
    type Keys = SessionKeys;
    type WeightInfo = pallet_session::weights::SubstrateWeight<Runtime>;
}

impl pallet_session::historical::Config for Runtime {
    type FullIdentification = pallet_staking::Exposure<AccountId, Balance>;
    type FullIdentificationOf = pallet_staking::ExposureOf<Runtime>;
}

pallet_staking_reward_curve::build! {
    const REWARD_CURVE: PiecewiseLinear<'static> = curve!(
        min_inflation: 0_025_000,
        max_inflation: 0_100_000,
        ideal_stake: 0_500_000,
        falloff: 0_050_000,
        max_piece_count: 40,
        test_precision: 0_005_000,
    );
}

parameter_types! {
    pub const SessionsPerEra: sp_staking::SessionIndex = 6;
    pub const BondingDuration: sp_staking::EraIndex = 24 * 28;
    pub const SlashDeferDuration: sp_staking::EraIndex = 24 * 7; // 1/4 the bonding duration.
    pub const RewardCurve: &'static PiecewiseLinear<'static> = &REWARD_CURVE;
    pub const MaxNominatorRewardedPerValidator: u32 = 256;
    pub const OffendingValidatorsThreshold: Perbill = Perbill::from_percent(17);
    pub OffchainRepeat: BlockNumber = 5;
    pub HistoryDepth: u32 = 84;
}

pub struct StakingBenchmarkingConfig;
impl pallet_staking::BenchmarkingConfig for StakingBenchmarkingConfig {
    type MaxNominators = ConstU32<1000>;
    type MaxValidators = ConstU32<1000>;
}

impl pallet_staking::Config for Runtime {
    type MaxNominations = MaxNominations;
    type Currency = Balances;
    type CurrencyBalance = Balance;
    type UnixTime = Timestamp;
    type CurrencyToVote = U128CurrencyToVote;
    type RewardRemainder = Treasury;
    type RuntimeEvent = RuntimeEvent;
    type Slash = Treasury; // send the slashed funds to the treasury.
    type Reward = (); // rewards are minted from the void
    type SessionsPerEra = SessionsPerEra;
    type BondingDuration = BondingDuration;
    type SlashDeferDuration = SlashDeferDuration;
    /// A super-majority of the council can cancel the slash.
    type AdminOrigin = EitherOfDiverse<
        EnsureRoot<AccountId>,
        pallet_collective::EnsureProportionAtLeast<AccountId, CouncilCollective, 3, 4>,
    >;
    type SessionInterface = Self;
    type EraPayout = pallet_staking::ConvertCurve<RewardCurve>;
    type NextNewSession = Session;
    type MaxNominatorRewardedPerValidator = MaxNominatorRewardedPerValidator;
    type OffendingValidatorsThreshold = OffendingValidatorsThreshold;
    type ElectionProvider = ElectionProviderMultiPhase;
    type GenesisElectionProvider = onchain::OnChainExecution<OnChainSeqPhragmen>;
    type VoterList = VoterList;
    // This a placeholder, to be introduced in the next PR as an instance of bags-list
    type TargetList = pallet_staking::UseValidatorsMap<Self>;
    type MaxUnlockingChunks = ConstU32<32>;
    type HistoryDepth = HistoryDepth;
    type OnStakerSlash = NominationPools;
    type WeightInfo = pallet_staking::weights::SubstrateWeight<Runtime>;
    type BenchmarkingConfig = StakingBenchmarkingConfig;
}

impl pallet_fast_unstake::Config for Runtime {
    type RuntimeEvent = RuntimeEvent;
    type ControlOrigin = frame_system::EnsureRoot<AccountId>;
    type BatchSize = ConstU32<64>;
    type Deposit = ConstU128<{ DOLLARS }>;
    type Currency = Balances;
    type Staking = Staking;
    type MaxErasToCheckPerBlock = ConstU32<1>;
    #[cfg(feature = "runtime-benchmarks")]
    type MaxBackersPerValidator = MaxNominatorRewardedPerValidator;
    type WeightInfo = ();
}

parameter_types! {
    // phase durations. 1/4 of the last session for each.
    pub const SignedPhase: u32 = EPOCH_DURATION_IN_BLOCKS / 4;
    pub const UnsignedPhase: u32 = EPOCH_DURATION_IN_BLOCKS / 4;

    // signed config
    pub const SignedRewardBase: Balance = 1 * DOLLARS;
    pub const SignedDepositBase: Balance = 1 * DOLLARS;
    pub const SignedDepositByte: Balance = 1 * CENTS;

    pub BetterUnsignedThreshold: Perbill = Perbill::from_rational(1u32, 10_000);

    // worker configs
    pub const MultiPhaseUnsignedPriority: TransactionPriority = StakingUnsignedPriority::get() - 1u64;
    pub MinerMaxWeight: Weight = RuntimeBlockWeights::get()
        .get(DispatchClass::Normal)
        .max_extrinsic.expect("Normal extrinsics have a weight limit configured; qed")
        .saturating_sub(BlockExecutionWeight::get());
    // Solution can occupy 90% of normal block size
    pub MinerMaxLength: u32 = Perbill::from_rational(9u32, 10) *
        *RuntimeBlockLength::get()
        .max
        .get(DispatchClass::Normal);
}

frame_election_provider_support::generate_solution_type!(
    #[compact]
    pub struct NposSolution16::<
        VoterIndex = u32,
        TargetIndex = u16,
        Accuracy = sp_runtime::PerU16,
        MaxVoters = MaxElectingVoters,
    >(16)
);

parameter_types! {
    pub MaxNominations: u32 = <NposSolution16 as frame_election_provider_support::NposSolution>::LIMIT as u32;
    pub MaxElectingVoters: u32 = 40_000;
    pub MaxElectableTargets: u16 = 10_000;
    // OnChain values are lower.
    pub MaxOnChainElectingVoters: u32 = 5000;
    pub MaxOnChainElectableTargets: u16 = 1250;
    // The maximum winners that can be elected by the Election pallet which is equivalent to the
    // maximum active validators the staking pallet can have.
    pub MaxActiveValidators: u32 = 1000;
}

/// The numbers configured here could always be more than the the maximum limits of staking pallet
/// to ensure election snapshot will not run out of memory. For now, we set them to smaller values
/// since the staking is bounded and the weight pipeline takes hours for this single pallet.
pub struct ElectionProviderBenchmarkConfig;
impl pallet_election_provider_multi_phase::BenchmarkingConfig for ElectionProviderBenchmarkConfig {
    const VOTERS: [u32; 2] = [1000, 2000];
    const TARGETS: [u32; 2] = [500, 1000];
    const ACTIVE_VOTERS: [u32; 2] = [500, 800];
    const DESIRED_TARGETS: [u32; 2] = [200, 400];
    const SNAPSHOT_MAXIMUM_VOTERS: u32 = 1000;
    const MINER_MAXIMUM_VOTERS: u32 = 1000;
    const MAXIMUM_TARGETS: u32 = 300;
}

/// Maximum number of iterations for balancing that will be executed in the embedded OCW
/// worker of election provider multi phase.
pub const WORKER_MAX_ITERATIONS: u32 = 10;

/// A source of random balance for NposSolver, which is meant to be run by the OCW election worker.
pub struct OffchainRandomBalancing;
impl Get<Option<BalancingConfig>> for OffchainRandomBalancing {
    fn get() -> Option<BalancingConfig> {
        let iterations = match WORKER_MAX_ITERATIONS {
            0 => 0,
            max => {
                let seed = sp_io::offchain::random_seed();
                let random = <u32>::decode(&mut TrailingZeroInput::new(&seed))
                    .expect("input is padded with zeroes; qed")
                    % max.saturating_add(1);
                random as usize
            }
        };

        let config = BalancingConfig {
            iterations,
            tolerance: 0,
        };
        Some(config)
    }
}

pub struct OnChainSeqPhragmen;
impl onchain::Config for OnChainSeqPhragmen {
    type System = Runtime;
    type Solver = SequentialPhragmen<
        AccountId,
        pallet_election_provider_multi_phase::SolutionAccuracyOf<Runtime>,
    >;
    type DataProvider = <Runtime as pallet_election_provider_multi_phase::Config>::DataProvider;
    type WeightInfo = frame_election_provider_support::weights::SubstrateWeight<Runtime>;
    type MaxWinners = <Runtime as pallet_election_provider_multi_phase::Config>::MaxWinners;
    type VotersBound = MaxOnChainElectingVoters;
    type TargetsBound = MaxOnChainElectableTargets;
}

impl pallet_election_provider_multi_phase::MinerConfig for Runtime {
    type AccountId = AccountId;
    type MaxLength = MinerMaxLength;
    type MaxWeight = MinerMaxWeight;
    type Solution = NposSolution16;
    type MaxVotesPerVoter =
    <<Self as pallet_election_provider_multi_phase::Config>::DataProvider as ElectionDataProvider>::MaxVotesPerVoter;
    type MaxWinners = MaxActiveValidators;

    // The unsigned submissions have to respect the weight of the submit_unsigned call, thus their
    // weight estimate function is wired to this call's weight.
    fn solution_weight(v: u32, t: u32, a: u32, d: u32) -> Weight {
        <
        <Self as pallet_election_provider_multi_phase::Config>::WeightInfo
        as
        pallet_election_provider_multi_phase::WeightInfo
        >::submit_unsigned(v, t, a, d)
    }
}

impl pallet_election_provider_multi_phase::Config for Runtime {
    type RuntimeEvent = RuntimeEvent;
    type Currency = Balances;
    type EstimateCallFee = TransactionPayment;
    type SignedPhase = SignedPhase;
    type UnsignedPhase = UnsignedPhase;
    type BetterUnsignedThreshold = BetterUnsignedThreshold;
    type BetterSignedThreshold = ();
    type OffchainRepeat = OffchainRepeat;
    type MinerTxPriority = MultiPhaseUnsignedPriority;
    type MinerConfig = Self;
    type SignedMaxSubmissions = ConstU32<10>;
    type SignedRewardBase = SignedRewardBase;
    type SignedDepositBase = SignedDepositBase;
    type SignedDepositByte = SignedDepositByte;
    type SignedMaxRefunds = ConstU32<3>;
    type SignedDepositWeight = ();
    type SignedMaxWeight = MinerMaxWeight;
    type SlashHandler = (); // burn slashes
    type RewardHandler = (); // nothing to do upon rewards
    type DataProvider = Staking;
    type Fallback = onchain::OnChainExecution<OnChainSeqPhragmen>;
    type GovernanceFallback = onchain::OnChainExecution<OnChainSeqPhragmen>;
    type Solver = SequentialPhragmen<AccountId, SolutionAccuracyOf<Self>, OffchainRandomBalancing>;
    type ForceOrigin = EnsureRootOrHalfCouncil;
    type MaxElectableTargets = MaxElectableTargets;
    type MaxWinners = MaxActiveValidators;
    type MaxElectingVoters = MaxElectingVoters;
    type BenchmarkingConfig = ElectionProviderBenchmarkConfig;
    type WeightInfo = pallet_election_provider_multi_phase::weights::SubstrateWeight<Self>;
}

parameter_types! {
    pub const BagThresholds: &'static [u64] = &voter_bags::THRESHOLDS;
}

type VoterBagsListInstance = pallet_bags_list::Instance1;
impl pallet_bags_list::Config<VoterBagsListInstance> for Runtime {
    type RuntimeEvent = RuntimeEvent;
    /// The voter bags-list is loosely kept up to date, and the real source of truth for the score
    /// of each node is the staking pallet.
    type ScoreProvider = Staking;
    type BagThresholds = BagThresholds;
    type Score = VoteWeight;
    type WeightInfo = pallet_bags_list::weights::SubstrateWeight<Runtime>;
}

parameter_types! {
    pub const PostUnbondPoolsWindow: u32 = 4;
    pub const NominationPoolsPalletId: PalletId = PalletId(*b"py/nopls");
    pub const MaxPointsToBalance: u8 = 10;
}

use sp_runtime::traits::Convert;
pub struct BalanceToU256;
impl Convert<Balance, sp_core::U256> for BalanceToU256 {
    fn convert(balance: Balance) -> sp_core::U256 {
        sp_core::U256::from(balance)
    }
}
pub struct U256ToBalance;
impl Convert<sp_core::U256, Balance> for U256ToBalance {
    fn convert(n: sp_core::U256) -> Balance {
        n.try_into().unwrap_or(Balance::max_value())
    }
}

impl pallet_nomination_pools::Config for Runtime {
    type WeightInfo = ();
    type RuntimeEvent = RuntimeEvent;
    type Currency = Balances;
    type RewardCounter = FixedU128;
    type BalanceToU256 = BalanceToU256;
    type U256ToBalance = U256ToBalance;
    type Staking = Staking;
    type PostUnbondingPoolsWindow = PostUnbondPoolsWindow;
    type MaxMetadataLen = ConstU32<256>;
    type MaxUnbonding = ConstU32<8>;
    type PalletId = NominationPoolsPalletId;
    type MaxPointsToBalance = MaxPointsToBalance;
}

parameter_types! {
    pub LaunchPeriod: BlockNumber = 28 * 24 * 60 * Minutes::get();
    pub VotingPeriod: BlockNumber = 28 * 24 * 60 * Minutes::get();
    pub FastTrackVotingPeriod: BlockNumber = 3 * 24 * 60 * Minutes::get();
    pub const InstantAllowed: bool = true;
    pub const MinimumDeposit: Balance = 100 * DOLLARS;
    pub EnactmentPeriod: BlockNumber = 30 * 24 * 60 * Minutes::get();
    pub CooloffPeriod: BlockNumber = 28 * 24 * 60 * Minutes::get();
    pub const MaxVotes: u32 = 100;
    pub const MaxProposals: u32 = 100;
}

impl pallet_democracy::Config for Runtime {
    type RuntimeEvent = RuntimeEvent;
    type Currency = Balances;
    type EnactmentPeriod = EnactmentPeriod;
    type LaunchPeriod = LaunchPeriod;
    type VotingPeriod = VotingPeriod;
    type VoteLockingPeriod = EnactmentPeriod; // Same as EnactmentPeriod
    type MinimumDeposit = MinimumDeposit;
    /// A straight majority of the council can decide what their next motion is.
    type ExternalOrigin =
        pallet_collective::EnsureProportionAtLeast<AccountId, CouncilCollective, 1, 2>;
    /// A super-majority can have the next scheduled referendum be a straight majority-carries vote.
    type ExternalMajorityOrigin =
        pallet_collective::EnsureProportionAtLeast<AccountId, CouncilCollective, 3, 4>;
    /// A unanimous council can have the next scheduled referendum be a straight default-carries
    /// (NTB) vote.
    type ExternalDefaultOrigin =
        pallet_collective::EnsureProportionAtLeast<AccountId, CouncilCollective, 1, 1>;
    type SubmitOrigin = EnsureSigned<AccountId>;
    /// Two thirds of the technical committee can have an ExternalMajority/ExternalDefault vote
    /// be tabled immediately and with a shorter voting/enactment period.
    type FastTrackOrigin =
        pallet_collective::EnsureProportionAtLeast<AccountId, TechnicalCollective, 2, 3>;
    type InstantOrigin =
        pallet_collective::EnsureProportionAtLeast<AccountId, TechnicalCollective, 1, 1>;
    type InstantAllowed = InstantAllowed;
    type FastTrackVotingPeriod = FastTrackVotingPeriod;
    // To cancel a proposal which has been passed, 2/3 of the council must agree to it.
    type CancellationOrigin =
        pallet_collective::EnsureProportionAtLeast<AccountId, CouncilCollective, 2, 3>;
    // To cancel a proposal before it has been passed, the technical committee must be unanimous or
    // Root must agree.
    type CancelProposalOrigin = EitherOfDiverse<
        EnsureRoot<AccountId>,
        pallet_collective::EnsureProportionAtLeast<AccountId, TechnicalCollective, 1, 1>,
    >;
    type BlacklistOrigin = EnsureRoot<AccountId>;
    // Any single technical committee member may veto a coming council proposal, however they can
    // only do it once and it lasts only for the cool-off period.
    type VetoOrigin = pallet_collective::EnsureMember<AccountId, TechnicalCollective>;
    type CooloffPeriod = CooloffPeriod;
    type Slash = Treasury;
    type Scheduler = Scheduler;
    type PalletsOrigin = OriginCaller;
    type MaxVotes = MaxVotes;
    type WeightInfo = pallet_democracy::weights::SubstrateWeight<Runtime>;
    type MaxProposals = MaxProposals;
    type Preimages = Preimage;
    type MaxDeposits = ConstU32<100>;
    type MaxBlacklisted = ConstU32<100>;
}

parameter_types! {
    pub CouncilMotionDuration: BlockNumber = 5 * Days::get();
    pub const CouncilMaxProposals: u32 = 100;
    pub const CouncilMaxMembers: u32 = 100;
}

type CouncilCollective = pallet_collective::Instance1;
impl pallet_collective::Config<CouncilCollective> for Runtime {
    type RuntimeOrigin = RuntimeOrigin;
    type Proposal = RuntimeCall;
    type RuntimeEvent = RuntimeEvent;
    type MotionDuration = CouncilMotionDuration;
    type MaxProposals = CouncilMaxProposals;
    type MaxMembers = CouncilMaxMembers;
    type DefaultVote = pallet_collective::PrimeDefaultVote;
    type WeightInfo = pallet_collective::weights::SubstrateWeight<Runtime>;
    type SetMembersOrigin = EnsureRoot<Self::AccountId>;
}

parameter_types! {
    pub const CandidacyBond: Balance = 10 * DOLLARS;
    // 1 storage item created, key size is 32 bytes, value size is 16+16.
    pub const VotingBondBase: Balance = deposit(1, 64);
    // additional data per vote is 32 bytes (account id).
    pub const VotingBondFactor: Balance = deposit(0, 32);
    pub TermDuration: BlockNumber = 7 * Days::get();
    pub const DesiredMembers: u32 = 13;
    pub const DesiredRunnersUp: u32 = 7;
    pub const MaxVotesPerVoter: u32 = 16;
    pub const MaxVoters: u32 = 512;
    pub const MaxCandidates: u32 = 64;
    pub const ElectionsPhragmenPalletId: LockIdentifier = *b"phrelect";
}

// Make sure that there are no more than `MaxMembers` members elected via elections-phragmen.
const_assert!(DesiredMembers::get() <= CouncilMaxMembers::get());

impl pallet_elections_phragmen::Config for Runtime {
    type RuntimeEvent = RuntimeEvent;
    type PalletId = ElectionsPhragmenPalletId;
    type Currency = Balances;
    type ChangeMembers = Council;
    // NOTE: this implies that council's genesis members cannot be set directly and must come from
    // this module.
    type InitializeMembers = Council;
    type CurrencyToVote = U128CurrencyToVote;
    type CandidacyBond = CandidacyBond;
    type VotingBondBase = VotingBondBase;
    type VotingBondFactor = VotingBondFactor;
    type LoserCandidate = ();
    type KickedMember = ();
    type DesiredMembers = DesiredMembers;
    type DesiredRunnersUp = DesiredRunnersUp;
    type TermDuration = TermDuration;
    type MaxVoters = MaxVoters;
    type MaxVotesPerVoter = MaxVotesPerVoter;
    type MaxCandidates = MaxCandidates;
    type WeightInfo = pallet_elections_phragmen::weights::SubstrateWeight<Runtime>;
}

parameter_types! {
    pub TechnicalMotionDuration: BlockNumber = 5 * Days::get();
    pub const TechnicalMaxProposals: u32 = 100;
    pub const TechnicalMaxMembers: u32 = 100;
}

type TechnicalCollective = pallet_collective::Instance2;
impl pallet_collective::Config<TechnicalCollective> for Runtime {
    type RuntimeOrigin = RuntimeOrigin;
    type Proposal = RuntimeCall;
    type RuntimeEvent = RuntimeEvent;
    type MotionDuration = TechnicalMotionDuration;
    type MaxProposals = TechnicalMaxProposals;
    type MaxMembers = TechnicalMaxMembers;
    type DefaultVote = pallet_collective::PrimeDefaultVote;
    type WeightInfo = pallet_collective::weights::SubstrateWeight<Runtime>;
    type SetMembersOrigin = EnsureRoot<Self::AccountId>;
}

type EnsureRootOrHalfCouncil = EitherOfDiverse<
    EnsureRoot<AccountId>,
    pallet_collective::EnsureProportionMoreThan<AccountId, CouncilCollective, 1, 2>,
>;
impl pallet_membership::Config<pallet_membership::Instance1> for Runtime {
    type RuntimeEvent = RuntimeEvent;
    type AddOrigin = EnsureRootOrHalfCouncil;
    type RemoveOrigin = EnsureRootOrHalfCouncil;
    type SwapOrigin = EnsureRootOrHalfCouncil;
    type ResetOrigin = EnsureRootOrHalfCouncil;
    type PrimeOrigin = EnsureRootOrHalfCouncil;
    type MembershipInitialized = TechnicalCommittee;
    type MembershipChanged = TechnicalCommittee;
    type MaxMembers = TechnicalMaxMembers;
    type WeightInfo = pallet_membership::weights::SubstrateWeight<Runtime>;
}

parameter_types! {
    pub const ProposalBond: Permill = Permill::from_percent(5);
    pub const ProposalBondMinimum: Balance = 1 * DOLLARS;
    pub const SpendPeriod: BlockNumber = 2 * MINUTES;
    pub const Burn: Permill = Permill::from_percent(1);
    pub const TipCountdown: BlockNumber = 1 * DAYS;
    pub const TipFindersFee: Percent = Percent::from_percent(20);
    pub const TipReportDepositBase: Balance = 1 * DOLLARS;
    pub const DataDepositPerByte: Balance = 1 * CENTS;
    pub const TreasuryPalletId: PalletId = PalletId(*b"py/trsry");
    pub const MaximumReasonLength: u32 = 300;
    pub const MaxApprovals: u32 = 100;
    pub const MaxBalance: Balance = Balance::max_value();
}

impl pallet_treasury::Config for Runtime {
    type PalletId = TreasuryPalletId;
    type Currency = Balances;
    type ApproveOrigin = EitherOfDiverse<
        EnsureRoot<AccountId>,
        pallet_collective::EnsureProportionAtLeast<AccountId, CouncilCollective, 3, 5>,
    >;
    type RejectOrigin = EitherOfDiverse<
        EnsureRoot<AccountId>,
        pallet_collective::EnsureProportionMoreThan<AccountId, CouncilCollective, 1, 2>,
    >;
    type RuntimeEvent = RuntimeEvent;
    type OnSlash = ();
    type ProposalBond = ProposalBond;
    type ProposalBondMinimum = ProposalBondMinimum;
    type ProposalBondMaximum = ();
    type SpendPeriod = SpendPeriod;
    type Burn = Burn;
    type BurnDestination = ();
    type SpendFunds = Bounties;
    type WeightInfo = pallet_treasury::weights::SubstrateWeight<Runtime>;
    type MaxApprovals = MaxApprovals;
<<<<<<< HEAD
    type SpendOrigin =
        frame_system::EnsureWithSuccess<EnsureRoot<AccountId>, AccountId, MaxBalance>;
=======
    type SpendOrigin = frame_system::EnsureWithSuccess<
        frame_support::traits::EitherOf<
            EnsureRoot<AccountId>,
            pallet_collective::EnsureProportionMoreThan<AccountId, CouncilCollective, 1, 2>,
        >,
        AccountId, MaxBalance,
    >;
>>>>>>> 4f34fec8
}

parameter_types! {
    pub const BountyCuratorDeposit: Permill = Permill::from_percent(50);
    pub const BountyValueMinimum: Balance = 5 * DOLLARS;
    pub const BountyDepositBase: Balance = 1 * DOLLARS;
    pub const CuratorDepositMultiplier: Permill = Permill::from_percent(50);
    pub const CuratorDepositMin: Balance = 1 * DOLLARS;
    pub const CuratorDepositMax: Balance = 100 * DOLLARS;
    pub const BountyDepositPayoutDelay: BlockNumber = 2 * MINUTES;
    pub const BountyUpdatePeriod: BlockNumber = 14 * DAYS;
}

impl pallet_bounties::Config for Runtime {
    type RuntimeEvent = RuntimeEvent;
    type BountyDepositBase = BountyDepositBase;
    type BountyDepositPayoutDelay = BountyDepositPayoutDelay;
    type BountyUpdatePeriod = BountyUpdatePeriod;
    type CuratorDepositMultiplier = CuratorDepositMultiplier;
    type CuratorDepositMin = CuratorDepositMin;
    type CuratorDepositMax = CuratorDepositMax;
    type BountyValueMinimum = BountyValueMinimum;
    type DataDepositPerByte = DataDepositPerByte;
    type MaximumReasonLength = MaximumReasonLength;
    type WeightInfo = pallet_bounties::weights::SubstrateWeight<Runtime>;
    type ChildBountyManager = ChildBounties;
}

parameter_types! {
    pub const ChildBountyValueMinimum: Balance = 1 * DOLLARS;
}

impl pallet_child_bounties::Config for Runtime {
    type RuntimeEvent = RuntimeEvent;
    type MaxActiveChildBountyCount = ConstU32<5>;
    type ChildBountyValueMinimum = ChildBountyValueMinimum;
    type WeightInfo = pallet_child_bounties::weights::SubstrateWeight<Runtime>;
}

impl pallet_tips::Config for Runtime {
    type RuntimeEvent = RuntimeEvent;
    type DataDepositPerByte = DataDepositPerByte;
    type MaximumReasonLength = MaximumReasonLength;
    type Tippers = Elections;
    type TipCountdown = TipCountdown;
    type TipFindersFee = TipFindersFee;
    type TipReportDepositBase = TipReportDepositBase;
    type WeightInfo = pallet_tips::weights::SubstrateWeight<Runtime>;
}

impl pallet_sudo::Config for Runtime {
    type RuntimeEvent = RuntimeEvent;
    type RuntimeCall = RuntimeCall;
}

parameter_types! {
    pub const ImOnlineUnsignedPriority: TransactionPriority = TransactionPriority::max_value();
    /// We prioritize im-online heartbeats over election solution submission.
    pub const StakingUnsignedPriority: TransactionPriority = TransactionPriority::max_value() / 2;
    pub const MaxAuthorities: u32 = 100;
    pub const MaxKeys: u32 = 10_000;
    pub const MaxPeerInHeartbeats: u32 = 10_000;
    pub const MaxPeerDataEncodingSize: u32 = 1_000;
}

impl<LocalCall> frame_system::offchain::CreateSignedTransaction<LocalCall> for Runtime
where
    RuntimeCall: From<LocalCall>,
{
    fn create_transaction<C: frame_system::offchain::AppCrypto<Self::Public, Self::Signature>>(
        call: RuntimeCall,
        public: <Signature as traits::Verify>::Signer,
        account: AccountId,
        nonce: Index,
    ) -> Option<(
        RuntimeCall,
        <UncheckedExtrinsic as traits::Extrinsic>::SignaturePayload,
    )> {
        let tip = 0;
        // take the biggest period possible.
        let period = BlockHashCount::get()
            .checked_next_power_of_two()
            .map(|c| c / 2)
            .unwrap_or(2) as u64;
        let current_block = System::block_number()
            .saturated_into::<u64>()
            // The `System::block_number` is initialized with `n+1`,
            // so the actual block number is `n`.
            .saturating_sub(1);
        let era = Era::mortal(period, current_block);
        let extra = (
            frame_system::CheckNonZeroSender::<Runtime>::new(),
            frame_system::CheckSpecVersion::<Runtime>::new(),
            frame_system::CheckTxVersion::<Runtime>::new(),
            frame_system::CheckGenesis::<Runtime>::new(),
            frame_system::CheckEra::<Runtime>::from(era),
            frame_system::CheckNonce::<Runtime>::from(nonce),
            frame_system::CheckWeight::<Runtime>::new(),
            pallet_mq::CheckMqSequence::<Runtime>::new(),
            pallet_transaction_payment::ChargeTransactionPayment::<Runtime>::from(tip),
        );
        let raw_payload = SignedPayload::new(call, extra)
            .map_err(|e| {
                log::warn!("Unable to create signed payload: {:?}", e);
            })
            .ok()?;
        let signature = raw_payload.using_encoded(|payload| C::sign(payload, public))?;
        let address = Indices::unlookup(account);
        let (call, extra, _) = raw_payload.deconstruct();
        Some((call, (address, signature, extra)))
    }
}

impl frame_system::offchain::SigningTypes for Runtime {
    type Public = <Signature as traits::Verify>::Signer;
    type Signature = Signature;
}

impl<C> frame_system::offchain::SendTransactionTypes<C> for Runtime
where
    RuntimeCall: From<C>,
{
    type Extrinsic = UncheckedExtrinsic;
    type OverarchingCall = RuntimeCall;
}

impl pallet_im_online::Config for Runtime {
    type AuthorityId = ImOnlineId;
    type RuntimeEvent = RuntimeEvent;
    type NextSessionRotation = Babe;
    type ValidatorSet = Historical;
    type ReportUnresponsiveness = Offences;
    type UnsignedPriority = ImOnlineUnsignedPriority;
    type WeightInfo = pallet_im_online::weights::SubstrateWeight<Runtime>;
    type MaxKeys = MaxKeys;
    type MaxPeerInHeartbeats = MaxPeerInHeartbeats;
    type MaxPeerDataEncodingSize = MaxPeerDataEncodingSize;
}

impl pallet_offences::Config for Runtime {
    type RuntimeEvent = RuntimeEvent;
    type IdentificationTuple = pallet_session::historical::IdentificationTuple<Self>;
    type OnOffenceHandler = Staking;
}

impl pallet_authority_discovery::Config for Runtime {
    type MaxAuthorities = MaxAuthorities;
}

parameter_types! {
    pub const MaxSetIdSessionEntries: u32 = BondingDuration::get() * SessionsPerEra::get();
}

impl pallet_grandpa::Config for Runtime {
    type RuntimeEvent = RuntimeEvent;
    type WeightInfo = ();
    type MaxAuthorities = MaxAuthorities;
    type MaxSetIdSessionEntries = MaxSetIdSessionEntries;
    type KeyOwnerProof = <Historical as KeyOwnerProofSystem<(KeyTypeId, GrandpaId)>>::Proof;
    type EquivocationReportSystem =
        pallet_grandpa::EquivocationReportSystem<Self, Offences, Historical, ReportLongevity>;
}

parameter_types! {
    pub const BasicDeposit: Balance = 10 * DOLLARS;       // 258 bytes on-chain
    pub const FieldDeposit: Balance = 250 * CENTS;        // 66 bytes on-chain
    pub const SubAccountDeposit: Balance = 2 * DOLLARS;   // 53 bytes on-chain
    pub const MaxSubAccounts: u32 = 100;
    pub const MaxAdditionalFields: u32 = 100;
    pub const MaxRegistrars: u32 = 20;
}

impl pallet_identity::Config for Runtime {
    type RuntimeEvent = RuntimeEvent;
    type Currency = Balances;
    type BasicDeposit = BasicDeposit;
    type FieldDeposit = FieldDeposit;
    type SubAccountDeposit = SubAccountDeposit;
    type MaxSubAccounts = MaxSubAccounts;
    type MaxAdditionalFields = MaxAdditionalFields;
    type MaxRegistrars = MaxRegistrars;
    type Slashed = Treasury;
    type ForceOrigin = EnsureRootOrHalfCouncil;
    type RegistrarOrigin = EnsureRootOrHalfCouncil;
    type WeightInfo = pallet_identity::weights::SubstrateWeight<Runtime>;
}

parameter_types! {
    pub const ConfigDepositBase: Balance = 5 * DOLLARS;
    pub const FriendDepositFactor: Balance = 50 * CENTS;
    pub const MaxFriends: u16 = 9;
    pub const RecoveryDeposit: Balance = 5 * DOLLARS;
}

impl pallet_recovery::Config for Runtime {
    type RuntimeEvent = RuntimeEvent;
    type WeightInfo = pallet_recovery::weights::SubstrateWeight<Runtime>;
    type RuntimeCall = RuntimeCall;
    type Currency = Balances;
    type ConfigDepositBase = ConfigDepositBase;
    type FriendDepositFactor = FriendDepositFactor;
    type MaxFriends = MaxFriends;
    type RecoveryDeposit = RecoveryDeposit;
}

parameter_types! {
    pub const CandidateDeposit: Balance = 10 * DOLLARS;
    pub const WrongSideDeduction: Balance = 2 * DOLLARS;
    pub const MaxStrikes: u32 = 10;
    pub RotationPeriod: BlockNumber = 80 * Hours::get();
    pub const PeriodSpend: Balance = 500 * DOLLARS;
    pub MaxLockDuration: BlockNumber = 36 * 30 * Days::get();
    pub ChallengePeriod: BlockNumber = 7 * Days::get();
    pub const MaxCandidateIntake: u32 = 10;
    pub const SocietyPalletId: PalletId = PalletId(*b"py/socie");
}

impl pallet_society::Config for Runtime {
    type RuntimeEvent = RuntimeEvent;
    type PalletId = SocietyPalletId;
    type Currency = Balances;
    type Randomness = RandomnessCollectiveFlip;
    type CandidateDeposit = CandidateDeposit;
    type WrongSideDeduction = WrongSideDeduction;
    type MaxStrikes = MaxStrikes;
    type PeriodSpend = PeriodSpend;
    type MembershipChanged = ();
    type RotationPeriod = RotationPeriod;
    type MaxLockDuration = MaxLockDuration;
    type FounderSetOrigin =
        pallet_collective::EnsureProportionMoreThan<AccountId, CouncilCollective, 1, 2>;
    type SuspensionJudgementOrigin = pallet_society::EnsureFounder<Runtime>;
    type MaxCandidateIntake = MaxCandidateIntake;
    type ChallengePeriod = ChallengePeriod;
}

parameter_types! {
    pub const MinVestedTransfer: Balance = 1 * CENTS;
    pub UnvestedFundsAllowedWithdrawReasons: WithdrawReasons =
        WithdrawReasons::except(WithdrawReasons::TRANSFER | WithdrawReasons::RESERVE);
}

impl pallet_vesting::Config for Runtime {
    type RuntimeEvent = RuntimeEvent;
    type Currency = Balances;
    type BlockNumberToBalance = ConvertInto;
    type MinVestedTransfer = MinVestedTransfer;
    type WeightInfo = pallet_vesting::weights::SubstrateWeight<Runtime>;
    type UnvestedFundsAllowedWithdrawReasons = UnvestedFundsAllowedWithdrawReasons;
    // `VestingInfo` encode length is 36bytes. 28 schedules gets encoded as 1009 bytes, which is the
    // highest number of schedules that encodes less than 2^10.
    const MAX_VESTING_SCHEDULES: u32 = 28;
}

parameter_types! {
    pub const LotteryPalletId: PalletId = PalletId(*b"py/lotto");
    pub const MaxCalls: u32 = 10;
    pub const MaxGenerateRandom: u32 = 10;
}

impl pallet_lottery::Config for Runtime {
    type PalletId = LotteryPalletId;
    type RuntimeCall = RuntimeCall;
    type Currency = Balances;
    type Randomness = RandomnessCollectiveFlip;
    type RuntimeEvent = RuntimeEvent;
    type ManagerOrigin = EnsureRootOrHalfCouncil;
    type MaxCalls = MaxCalls;
    type ValidateCall = Lottery;
    type MaxGenerateRandom = MaxGenerateRandom;
    type WeightInfo = pallet_lottery::weights::SubstrateWeight<Runtime>;
}

parameter_types! {
    pub ExpectedBlockTimeSec: u32 = SecsPerBlock::get() as u32;
    pub const MinWorkingStaking: Balance = 1 * DOLLARS;
    pub const MinContribution: Balance = 1 * CENTS;
    pub const WorkingGracePeriod: u64 = 7 * 24 * 3600;
    pub const MinInitP: u32 = 50;
    pub const ComputingEnabledByDefault: bool = false;
    pub const MaxPoolWorkers: u32 = 200;
    pub const NoneAttestationEnabled: bool = true;
    pub const VerifyPRuntime: bool = false;
    pub const VerifyRelaychainGenesisBlockHash: bool = false;
    pub ParachainId: u32 = ParachainInfo::parachain_id().0;
}

impl pallet_registry::Config for Runtime {
    type RuntimeEvent = RuntimeEvent;
    type Currency = Balances;
    type UnixTime = Timestamp;
    type LegacyAttestationValidator = pallet_registry::IasValidator;
    type NoneAttestationEnabled = NoneAttestationEnabled;
    type VerifyPRuntime = VerifyPRuntime;
    type VerifyRelaychainGenesisBlockHash = VerifyRelaychainGenesisBlockHash;
    type GovernanceOrigin = EnsureRootOrHalfCouncil;
    type ParachainId = ParachainId;
}
impl pallet_mq::Config for Runtime {
    type QueueNotifyConfig = msg_routing::MessageRouteConfig;
    type CallMatcher = MqCallMatcher;
}

pub struct SetBudgetMembers;

impl SortedMembers<AccountId> for SetBudgetMembers {
    fn sorted_members() -> Vec<AccountId> {
        [pallet_computation::pallet::ContractAccount::<Runtime>::get()].to_vec()
    }
}

impl pallet_computation::Config for Runtime {
    type RuntimeEvent = RuntimeEvent;
    type ExpectedBlockTimeSec = ExpectedBlockTimeSec;
    type MinInitP = MinInitP;
    type Randomness = RandomnessCollectiveFlip;
    type OnReward = PhalaStakePoolv2;
    type OnUnbound = PhalaStakePoolv2;
    type OnStopped = PhalaStakePoolv2;
    type OnTreasurySettled = Treasury;
    type UpdateTokenomicOrigin = EnsureRootOrHalfCouncil;
    type SetBudgetOrigins = EnsureSignedBy<SetBudgetMembers, AccountId>;
    type SetContractRootOrigins = EnsureRootOrHalfCouncil;
}
impl pallet_stake_pool_v2::Config for Runtime {
    type RuntimeEvent = RuntimeEvent;
    type MinContribution = MinContribution;
    type GracePeriod = WorkingGracePeriod;
    type ComputingEnabledByDefault = ComputingEnabledByDefault;
    type MaxPoolWorkers = MaxPoolWorkers;
    type ComputingSwitchOrigin = EnsureRootOrHalfCouncil;
}
impl pallet_stake_pool::Config for Runtime {
    type RuntimeEvent = RuntimeEvent;
    type Currency = Balances;
}

parameter_types! {
    pub const InitialPriceCheckPoint: Balance = 1 * DOLLARS;
}

impl pallet_vault::Config for Runtime {
    type RuntimeEvent = RuntimeEvent;
    type InitialPriceCheckPoint = InitialPriceCheckPoint;
}
parameter_types! {
    pub const CollectionDeposit: Balance = 0; // 1 UNIT deposit to create collection
    pub const ItemDeposit: Balance = 0; // 1/100 UNIT deposit to create item
    pub const StringLimit: u32 = 52100;
    pub const KeyLimit: u32 = 32000; // Max 32 bytes per key
    pub const ValueLimit: u32 = 512000; // Max 64 bytes per value
    pub const UniquesMetadataDepositBase: Balance = 0;
    pub const AttributeDepositBase: Balance = 0;
    pub const DepositPerByte: Balance = 0;
}
impl pallet_uniques::Config for Runtime {
    type RuntimeEvent = RuntimeEvent;
    type CollectionId = u32;
    type ItemId = u32;
    type Currency = Balances;
    type ForceOrigin = EnsureRoot<AccountId>;
    type CreateOrigin = AsEnsureOriginWithArg<frame_system::EnsureSigned<AccountId>>;
    type Locker = pallet_rmrk_core::Pallet<Runtime>;
    type CollectionDeposit = CollectionDeposit;
    type ItemDeposit = ItemDeposit;
    type MetadataDepositBase = UniquesMetadataDepositBase;
    type AttributeDepositBase = AttributeDepositBase;
    type DepositPerByte = DepositPerByte;
    type StringLimit = StringLimit;
    type KeyLimit = KeyLimit;
    type ValueLimit = ValueLimit;
    type WeightInfo = ();
}
parameter_types! {
    pub ClassBondAmount: Balance = 100;
    pub MaxMetadataLength: u32 = 256;
    pub const ResourceSymbolLimit: u32 = 10;
    pub const PartsLimit: u32 = 10;
    pub const MaxPriorities: u32 = 3;
    pub const PropertiesLimit: u32 = 15;
    pub const CollectionSymbolLimit: u32 = 100;
    pub const MaxResourcesOnMint: u32 = 100;
    pub const WPhaMinBalance: Balance = CENTS;
}
impl pallet_rmrk_core::Config for Runtime {
    type RuntimeEvent = RuntimeEvent;
    type ProtocolOrigin = EnsureRoot<AccountId>;
    type NestingBudget = ConstU32<200>;
    type ResourceSymbolLimit = ResourceSymbolLimit;
    type PartsLimit = PartsLimit;
    type MaxPriorities = MaxPriorities;
    type PropertiesLimit = PropertiesLimit;
    type CollectionSymbolLimit = CollectionSymbolLimit;
    type MaxResourcesOnMint = MaxResourcesOnMint;
    type TransferHooks = PhalaWrappedBalances;
    type WeightInfo = pallet_rmrk_core::weights::SubstrateWeight<Runtime>;
    #[cfg(feature = "runtime-benchmarks")]
    type Helper = pallet_rmrk_core::RmrkBenchmark;
}
impl pallet_phat::Config for Runtime {
    type RuntimeEvent = RuntimeEvent;
    type InkCodeSizeLimit = ConstU32<{ 1024 * 1024 * 2 }>;
    type SidevmCodeSizeLimit = ConstU32<{ 1024 * 1024 * 8 }>;
    type Currency = Balances;
}

pub struct WrappedBalancesPalletAccount;

impl Get<AccountId32> for WrappedBalancesPalletAccount {
    fn get() -> AccountId32 {
        (b"wpha/")
            .using_encoded(|b| AccountId32::decode(&mut TrailingZeroInput::new(b)))
            .expect("Decoding zero-padded account id should always succeed; qed")
    }
}

impl pallet_wrapped_balances::Config for Runtime {
    type RuntimeEvent = RuntimeEvent;
    type WPhaAssetId = ConstU32<10000>;
    type WrappedBalancesAccountId = WrappedBalancesPalletAccount;
    type OnSlashed = Treasury;
}

pub struct MigrationAccount;

impl Get<AccountId32> for MigrationAccount {
    fn get() -> AccountId32 {
        let account: [u8; 32] =
            hex_literal::hex!("9e6399cd577e8ac536bdc017675f747b2d1893ad9cc8c69fd17eef73d4e6e51e");
        account.into()
    }
}

impl pallet_base_pool::Config for Runtime {
    type RuntimeEvent = RuntimeEvent;
    type MigrationAccountId = MigrationAccount;
    type WPhaMinBalance = WPhaMinBalance;
}

parameter_types! {
    pub const AssetDeposit: Balance = 1 * CENTS; // 1 CENTS deposit to create asset
    pub const ApprovalDeposit: Balance = 1 * CENTS;
    pub const AssetsStringLimit: u32 = 50;
    pub const AssetAccountDeposit: u128 = 1 * DOLLARS;
    /// Key = 32 bytes, Value = 36 bytes (32+1+1+1+1)
    // https://github.com/paritytech/substrate/blob/069917b/frame/assets/src/lib.rs#L257L271
    pub const MetadataDepositBase: Balance = deposit(1, 68);
    pub const MetadataDepositPerByte: Balance = deposit(0, 1);
}

impl pallet_assets::Config for Runtime {
    type RuntimeEvent = RuntimeEvent;
    type Balance = Balance;
    type AssetId = u32;
    type AssetIdParameter = codec::Compact<u32>;
    type Currency = Balances;
    type ForceOrigin = EnsureRoot<Self::AccountId>;
    type AssetDeposit = AssetDeposit;
    type AssetAccountDeposit = ConstU128<10>;
    type MetadataDepositBase = MetadataDepositBase;
    type MetadataDepositPerByte = MetadataDepositPerByte;
    type ApprovalDeposit = ApprovalDeposit;
    type StringLimit = AssetsStringLimit;
    type CreateOrigin = AsEnsureOriginWithArg<frame_system::EnsureSigned<AccountId>>;
    type Freezer = ();
    type Extra = ();
    type CallbackHandle = ();
    type WeightInfo = pallet_assets::weights::SubstrateWeight<Runtime>;
    type RemoveItemsLimit = ConstU32<1000>;
    #[cfg(feature = "runtime-benchmarks")]
    type BenchmarkHelper = ();
}

impl pallet_phat_tokenomic::Config for Runtime {
    type RuntimeEvent = RuntimeEvent;
    type Currency = Balances;
}

parameter_types! {
    pub const QueuePrefix: &'static [u8] = b"_queue/";
    pub const QueueCapacity: u32 = 128;
}

impl pallet_anchor::Config for Runtime {
    type RuntimeEvent = RuntimeEvent;
    type OnResponse = PhatOracle;
    type QueuePrefix = QueuePrefix;
    type QueueCapacity = QueueCapacity;
}
impl pallet_oracle::Config for Runtime {
    type RuntimeEvent = RuntimeEvent;
}

impl puppets::parachain_info::Config for Runtime {}
impl puppets::parachain_system::Config for Runtime {}

construct_runtime!(
    pub struct Runtime where
        Block = Block,
        NodeBlock = node_primitives::Block,
        UncheckedExtrinsic = UncheckedExtrinsic
    {
        Assets: pallet_assets,
        System: frame_system,
        Utility: pallet_utility,
        Babe: pallet_babe,
        Timestamp: pallet_timestamp,
        Authorship: pallet_authorship,
        Indices: pallet_indices,
        Balances: pallet_balances,
        TransactionPayment: pallet_transaction_payment,
        ElectionProviderMultiPhase: pallet_election_provider_multi_phase,
        Staking: pallet_staking,
        FastUnstake: pallet_fast_unstake,
        VoterList: pallet_bags_list::<Instance1>,
        NominationPools: pallet_nomination_pools,
        Session: pallet_session,
        Democracy: pallet_democracy,
        Council: pallet_collective::<Instance1>,
        TechnicalCommittee: pallet_collective::<Instance2>,
        Elections: pallet_elections_phragmen,
        TechnicalMembership: pallet_membership::<Instance1>,
        Grandpa: pallet_grandpa,
        Treasury: pallet_treasury,
        Sudo: pallet_sudo,
        ImOnline: pallet_im_online,
        AuthorityDiscovery: pallet_authority_discovery,
        Offences: pallet_offences,
        Historical: pallet_session_historical::{Pallet},
        RandomnessCollectiveFlip: pallet_insecure_randomness_collective_flip,
        Identity: pallet_identity,
        Society: pallet_society,
        Recovery: pallet_recovery,
        Vesting: pallet_vesting,
        Scheduler: pallet_scheduler,
        Preimage: pallet_preimage,
        Proxy: pallet_proxy,
        Multisig: pallet_multisig,
        Bounties: pallet_bounties,
        Tips: pallet_tips,
        Lottery: pallet_lottery,
        ChildBounties: pallet_child_bounties,
        // Phala
        PhalaMq: pallet_mq,
        PhalaRegistry: pallet_registry,
        PhalaComputation: pallet_computation,
        PhalaStakePoolv2: pallet_stake_pool_v2,
        PhalaStakePool: pallet_stake_pool,
        PhalaVault: pallet_vault,
        PhalaWrappedBalances: pallet_wrapped_balances,
        PhalaBasePool: pallet_base_pool,
        PhalaPhatContracts: pallet_phat,
        PhalaPhatTokenomic: pallet_phat_tokenomic,

        // Rollup and Oracles
        PhatRollupAnchor: pallet_anchor = 100,
        PhatOracle: pallet_oracle = 101,

        // Put them here to make sure pherry could be compiled with phala's metadata.
        ParachainInfo: puppets::parachain_info,
        ParachainSystem: puppets::parachain_system,

        // NFT
        Uniques: pallet_uniques::{Pallet, Storage, Event<T>},
        RmrkCore: pallet_rmrk_core::{Pallet, Call, Event<T>},
    }
);

/// The address format for describing accounts.
pub type Address = sp_runtime::MultiAddress<AccountId, AccountIndex>;
/// Block header type as expected by this runtime.
pub type Header = generic::Header<BlockNumber, BlakeTwo256>;
/// Block type as expected by this runtime.
pub type Block = generic::Block<Header, UncheckedExtrinsic>;
/// A Block signed with a Justification
pub type SignedBlock = generic::SignedBlock<Block>;
/// BlockId type as expected by this runtime.
pub type BlockId = generic::BlockId<Block>;
/// The SignedExtension to the basic transaction logic.
///
/// When you change this, you **MUST** modify [`sign`] in `bin/node/testing/src/keyring.rs`!
///
/// [`sign`]: <../../testing/src/keyring.rs.html>
pub type SignedExtra = (
    frame_system::CheckNonZeroSender<Runtime>,
    frame_system::CheckSpecVersion<Runtime>,
    frame_system::CheckTxVersion<Runtime>,
    frame_system::CheckGenesis<Runtime>,
    frame_system::CheckEra<Runtime>,
    frame_system::CheckNonce<Runtime>,
    frame_system::CheckWeight<Runtime>,
    pallet_mq::CheckMqSequence<Runtime>,
    pallet_transaction_payment::ChargeTransactionPayment<Runtime>,
);
/// Unchecked extrinsic type as expected by this runtime.
pub type UncheckedExtrinsic =
    generic::UncheckedExtrinsic<Address, RuntimeCall, Signature, SignedExtra>;
/// The payload being signed in transactions.
pub type SignedPayload = generic::SignedPayload<RuntimeCall, SignedExtra>;
/// Extrinsic type that has already been checked.
pub type CheckedExtrinsic = generic::CheckedExtrinsic<AccountId, RuntimeCall, SignedExtra>;
/// Executive: handles dispatch to the various modules.
pub type Executive = frame_executive::Executive<
    Runtime,
    Block,
    frame_system::ChainContext<Runtime>,
    Runtime,
    AllPalletsWithSystem,
    Migrations,
>;

// All migrations executed on runtime upgrade as a nested tuple of types implementing
// `OnRuntimeUpgrade`.
type Migrations = ();

pub struct MqCallMatcher;
impl pallet_mq::CallMatcher<Runtime> for MqCallMatcher {
    fn match_call(call: &RuntimeCall) -> Option<&pallet_mq::Call<Runtime>> {
        match call {
            RuntimeCall::PhalaMq(mq_call) => Some(mq_call),
            _ => None,
        }
    }
}

impl_runtime_apis! {
    impl sp_api::Core<Block> for Runtime {
        fn version() -> RuntimeVersion {
            VERSION
        }

        fn execute_block(block: Block) {
            Executive::execute_block(block);
        }

        fn initialize_block(header: &<Block as BlockT>::Header) {
            Executive::initialize_block(header)
        }
    }

    impl sp_api::Metadata<Block> for Runtime {
        fn metadata() -> OpaqueMetadata {
            OpaqueMetadata::new(Runtime::metadata().into())
        }
    }

    impl sp_block_builder::BlockBuilder<Block> for Runtime {
        fn apply_extrinsic(extrinsic: <Block as BlockT>::Extrinsic) -> ApplyExtrinsicResult {
            Executive::apply_extrinsic(extrinsic)
        }

        fn finalize_block() -> <Block as BlockT>::Header {
            Executive::finalize_block()
        }

        fn inherent_extrinsics(data: InherentData) -> Vec<<Block as BlockT>::Extrinsic> {
            data.create_extrinsics()
        }

        fn check_inherents(block: Block, data: InherentData) -> CheckInherentsResult {
            data.check_extrinsics(&block)
        }
    }

    impl sp_transaction_pool::runtime_api::TaggedTransactionQueue<Block> for Runtime {
        fn validate_transaction(
            source: TransactionSource,
            tx: <Block as BlockT>::Extrinsic,
            block_hash: <Block as BlockT>::Hash,
        ) -> TransactionValidity {
            Executive::validate_transaction(source, tx, block_hash)
        }
    }

    impl sp_offchain::OffchainWorkerApi<Block> for Runtime {
        fn offchain_worker(header: &<Block as BlockT>::Header) {
            Executive::offchain_worker(header)
        }
    }

    impl sp_consensus_grandpa::GrandpaApi<Block> for Runtime {
        fn grandpa_authorities() -> sp_consensus_grandpa::AuthorityList {
            Grandpa::grandpa_authorities()
        }

        fn current_set_id() -> sp_consensus_grandpa::SetId {
            Grandpa::current_set_id()
        }

        fn submit_report_equivocation_unsigned_extrinsic(
            equivocation_proof: sp_consensus_grandpa::EquivocationProof<
                <Block as BlockT>::Hash,
                NumberFor<Block>,
            >,
            key_owner_proof: sp_consensus_grandpa::OpaqueKeyOwnershipProof,
        ) -> Option<()> {
            let key_owner_proof = key_owner_proof.decode()?;

            Grandpa::submit_unsigned_equivocation_report(
                equivocation_proof,
                key_owner_proof,
            )
        }

        fn generate_key_ownership_proof(
            _set_id: sp_consensus_grandpa::SetId,
            authority_id: GrandpaId,
        ) -> Option<sp_consensus_grandpa::OpaqueKeyOwnershipProof> {
            use codec::Encode;

            Historical::prove((sp_consensus_grandpa::KEY_TYPE, authority_id))
                .map(|p| p.encode())
                .map(sp_consensus_grandpa::OpaqueKeyOwnershipProof::new)
        }
    }

    impl pallet_nomination_pools_runtime_api::NominationPoolsApi<Block, AccountId, Balance> for Runtime {
        fn pending_rewards(who: AccountId) -> Balance {
            NominationPools::api_pending_rewards(who).unwrap_or_default()
        }

        fn points_to_balance(pool_id: pallet_nomination_pools::PoolId, points: Balance) -> Balance {
            NominationPools::api_points_to_balance(pool_id, points)
        }

        fn balance_to_points(pool_id: pallet_nomination_pools::PoolId, new_funds: Balance) -> Balance {
            NominationPools::api_balance_to_points(pool_id, new_funds)
        }
    }

    impl sp_consensus_babe::BabeApi<Block> for Runtime {
        fn configuration() -> sp_consensus_babe::BabeConfiguration {
            let epoch_config = Babe::epoch_config().unwrap_or(BABE_GENESIS_EPOCH_CONFIG);
            sp_consensus_babe::BabeConfiguration {
                slot_duration: Babe::slot_duration(),
                epoch_length: EpochDuration::get(),
                c: epoch_config.c,
                authorities: Babe::authorities().to_vec(),
                randomness: Babe::randomness(),
                allowed_slots: epoch_config.allowed_slots,
            }
        }

        fn current_epoch_start() -> sp_consensus_babe::Slot {
            Babe::current_epoch_start()
        }

        fn current_epoch() -> sp_consensus_babe::Epoch {
            Babe::current_epoch()
        }

        fn next_epoch() -> sp_consensus_babe::Epoch {
            Babe::next_epoch()
        }

        fn generate_key_ownership_proof(
            _slot: sp_consensus_babe::Slot,
            authority_id: sp_consensus_babe::AuthorityId,
        ) -> Option<sp_consensus_babe::OpaqueKeyOwnershipProof> {
            use codec::Encode;

            Historical::prove((sp_consensus_babe::KEY_TYPE, authority_id))
                .map(|p| p.encode())
                .map(sp_consensus_babe::OpaqueKeyOwnershipProof::new)
        }

        fn submit_report_equivocation_unsigned_extrinsic(
            equivocation_proof: sp_consensus_babe::EquivocationProof<<Block as BlockT>::Header>,
            key_owner_proof: sp_consensus_babe::OpaqueKeyOwnershipProof,
        ) -> Option<()> {
            let key_owner_proof = key_owner_proof.decode()?;

            Babe::submit_unsigned_equivocation_report(
                equivocation_proof,
                key_owner_proof,
            )
        }
    }

    impl sp_authority_discovery::AuthorityDiscoveryApi<Block> for Runtime {
        fn authorities() -> Vec<AuthorityDiscoveryId> {
            AuthorityDiscovery::authorities()
        }
    }

    impl frame_system_rpc_runtime_api::AccountNonceApi<Block, AccountId, Index> for Runtime {
        fn account_nonce(account: AccountId) -> Index {
            System::account_nonce(account)
        }
    }

    impl pallet_transaction_payment_rpc_runtime_api::TransactionPaymentApi<
        Block, Balance,
    > for Runtime {
        fn query_info(uxt: <Block as BlockT>::Extrinsic, len: u32) -> RuntimeDispatchInfo<Balance> {
            TransactionPayment::query_info(uxt, len)
        }
        fn query_fee_details(uxt: <Block as BlockT>::Extrinsic, len: u32) -> FeeDetails<Balance> {
            TransactionPayment::query_fee_details(uxt, len)
        }
        fn query_weight_to_fee(weight: Weight) -> Balance {
            TransactionPayment::weight_to_fee(weight)
        }
        fn query_length_to_fee(length: u32) -> Balance {
            TransactionPayment::length_to_fee(length)
        }
    }

    impl pallet_transaction_payment_rpc_runtime_api::TransactionPaymentCallApi<
        Block, Balance, RuntimeCall
    > for Runtime
    {
        fn query_call_info(call: RuntimeCall, len: u32) -> RuntimeDispatchInfo<Balance> {
            TransactionPayment::query_call_info(call, len)
        }
        fn query_call_fee_details(call: RuntimeCall, len: u32) -> FeeDetails<Balance> {
            TransactionPayment::query_call_fee_details(call, len)
        }
        fn query_weight_to_fee(weight: Weight) -> Balance {
            TransactionPayment::weight_to_fee(weight)
        }
        fn query_length_to_fee(length: u32) -> Balance {
            TransactionPayment::length_to_fee(length)
        }
    }

    impl pallet_mq_runtime_api::MqApi<Block> for Runtime {
        fn sender_sequence(sender: &phala_types::messaging::MessageOrigin) -> Option<u64> {
            PhalaMq::offchain_ingress(sender)
        }
    }

    impl sp_session::SessionKeys<Block> for Runtime {
        fn generate_session_keys(seed: Option<Vec<u8>>) -> Vec<u8> {
            SessionKeys::generate(seed)
        }

        fn decode_session_keys(
            encoded: Vec<u8>,
        ) -> Option<Vec<(Vec<u8>, KeyTypeId)>> {
            SessionKeys::decode_into_raw_public_keys(&encoded)
        }
    }

    #[cfg(feature = "try-runtime")]
    impl frame_try_runtime::TryRuntime<Block> for Runtime {
        fn on_runtime_upgrade(checks: frame_try_runtime::UpgradeCheckSelect) -> (Weight, Weight) {
            // NOTE: intentional unwrap: we don't want to propagate the error backwards, and want to
            // have a backtrace here. If any of the pre/post migration checks fail, we shall stop
            // right here and right now.
            let weight = Executive::try_runtime_upgrade(checks).unwrap();
            (weight, RuntimeBlockWeights::get().max_block)
        }

        fn execute_block(
            block: Block,
            state_root_check: bool,
            signature_check: bool,
            select: frame_try_runtime::TryStateSelect
        ) -> Weight {
            // NOTE: intentional unwrap: we don't want to propagate the error backwards, and want to
            // have a backtrace here.
            Executive::try_execute_block(block, state_root_check, signature_check, select).unwrap()
        }
    }
}

#[cfg(test)]
mod tests {
    use super::*;
    use frame_election_provider_support::NposSolution;
    use frame_system::offchain::CreateSignedTransaction;
    use sp_runtime::UpperOf;

    #[test]
    fn validate_transaction_submitter_bounds() {
        fn is_submit_signed_transaction<T>()
        where
            T: CreateSignedTransaction<RuntimeCall>,
        {
        }

        is_submit_signed_transaction::<Runtime>();
    }

    #[test]
    fn perbill_as_onchain_accuracy() {
        type OnChainAccuracy =
        <<Runtime as pallet_election_provider_multi_phase::MinerConfig>::Solution as NposSolution>::Accuracy;
        let maximum_chain_accuracy: Vec<UpperOf<OnChainAccuracy>> = (0..MaxNominations::get())
            .map(|_| <UpperOf<OnChainAccuracy>>::from(OnChainAccuracy::one().deconstruct()))
            .collect();
        let _: UpperOf<OnChainAccuracy> = maximum_chain_accuracy
            .iter()
            .fold(0, |acc, x| acc.checked_add(*x).unwrap());
    }

    #[test]
    fn call_size() {
        let size = core::mem::size_of::<RuntimeCall>();
        assert!(
            size <= CALL_PARAMS_MAX_SIZE,
            "size of RuntimeCall {size} is more than {CALL_PARAMS_MAX_SIZE} bytes.
             Some calls have too big arguments, use Box to reduce the size of RuntimeCall.
             If the limit is too strong, maybe consider increase the limit.",
        );
    }
}<|MERGE_RESOLUTION|>--- conflicted
+++ resolved
@@ -1018,10 +1018,6 @@
     type SpendFunds = Bounties;
     type WeightInfo = pallet_treasury::weights::SubstrateWeight<Runtime>;
     type MaxApprovals = MaxApprovals;
-<<<<<<< HEAD
-    type SpendOrigin =
-        frame_system::EnsureWithSuccess<EnsureRoot<AccountId>, AccountId, MaxBalance>;
-=======
     type SpendOrigin = frame_system::EnsureWithSuccess<
         frame_support::traits::EitherOf<
             EnsureRoot<AccountId>,
@@ -1029,7 +1025,6 @@
         >,
         AccountId, MaxBalance,
     >;
->>>>>>> 4f34fec8
 }
 
 parameter_types! {

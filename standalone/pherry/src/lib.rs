use anyhow::{anyhow, Context, Result};
use log::{debug, error, info, warn};
use sp_core::crypto::AccountId32;
use sp_runtime::generic::Era;
use std::cmp;
use std::str::FromStr;
use std::time::Duration;
use tokio::time::sleep;

use codec::Decode;
use phaxt::rpc::ExtraRpcExt as _;
use phaxt::subxt;
use sp_core::{crypto::Pair, sr25519, storage::StorageKey};
use sp_finality_grandpa::{AuthorityList, SetId, VersionedAuthorityList, GRANDPA_AUTHORITIES_KEY};

mod error;
mod msg_sync;
mod notify_client;

pub mod chain_client;
pub mod types;

use crate::error::Error;
use crate::types::{
    BlockNumber, BlockWithChanges, Hash, Header, NotifyReq, NumberOrHex, ParachainApi, PrClient,
    RelaychainApi, SignedBlock, SrSigner,
};
use phactory_api::blocks::{
    self, AuthoritySet, AuthoritySetChange, BlockHeaderWithChanges, HeaderToSync, StorageProof,
};
use phactory_api::prpc::{self, InitRuntimeResponse};
use phactory_api::pruntime_client;

use clap::{AppSettings, Parser};
use msg_sync::{Error as MsgSyncError, Receiver, Sender};
use notify_client::NotifyClient;

#[derive(Parser, Debug)]
#[clap(
    about = "Sync messages between pruntime and the blockchain.",
    version,
    author
)]
#[clap(global_setting(AppSettings::DeriveDisplayOrder))]
struct Args {
    #[clap(
        long,
        help = "Dev mode (equivalent to `--use-dev-key --mnemonic='//Alice'`)"
    )]
    dev: bool,

    #[clap(short = 'n', long = "no-init", help = "Should init pRuntime?")]
    no_init: bool,

    #[clap(
        long = "no-sync",
        help = "Don't sync pRuntime. Quit right after initialization."
    )]
    no_sync: bool,

    #[clap(long, help = "Don't write pRuntime egress data back to Substarte.")]
    no_msg_submit: bool,

    #[clap(long, help = "Skip registering the worker.")]
    no_register: bool,

<<<<<<< HEAD
    #[structopt(long, help = "Skip binding the worker endpoint.")]
    no_bind: bool,

    #[structopt(
=======
    #[clap(
>>>>>>> 7b27b3a9
        long,
        help = "Inject dev key (0x1) to pRuntime. Cannot be used with remote attestation enabled."
    )]
    use_dev_key: bool,

    #[clap(
        default_value = "",
        long = "inject-key",
        help = "Inject key to pRuntime."
    )]
    inject_key: String,

    #[clap(
        short = 'r',
        long = "remote-attestation",
        help = "Should enable Remote Attestation"
    )]
    ra: bool,

    #[clap(
        default_value = "ws://localhost:9944",
        long,
        help = "Substrate rpc websocket endpoint"
    )]
    substrate_ws_endpoint: String,

    #[clap(
        default_value = "ws://localhost:9977",
        long,
        help = "Parachain collator rpc websocket endpoint"
    )]
    collator_ws_endpoint: String,

    #[clap(
        default_value = "http://localhost:8000",
        long,
        help = "pRuntime http endpoint"
    )]
    pruntime_endpoint: String,

    #[clap(default_value = "", long, help = "notify endpoint")]
    notify_endpoint: String,

    #[clap(
        default_value = "//Alice",
        short = 'm',
        long = "mnemonic",
        help = "Controller SR25519 private key mnemonic, private key seed, or derive path"
    )]
    mnemonic: String,

    #[clap(
        default_value = "1000",
        long = "fetch-blocks",
        help = "The batch size to fetch blocks from Substrate."
    )]
    fetch_blocks: u32,

    #[clap(
        default_value = "100",
        long = "sync-blocks",
        help = "The batch size to sync blocks to pRuntime."
    )]
    sync_blocks: usize,

    #[clap(
        long = "operator",
        help = "The operator account to set the miner for the worker."
    )]
    operator: Option<String>,

    #[clap(long = "parachain", help = "Parachain mode")]
    parachain: bool,

    #[clap(
        long,
        help = "The first parent header to be synced, default to auto-determine"
    )]
    start_header: Option<BlockNumber>,

    #[clap(long, help = "Don't wait the substrate nodes to sync blocks")]
    no_wait: bool,

    #[clap(
        default_value = "5000",
        long,
        help = "(Debug only) Set the wait block duration in ms"
    )]
    dev_wait_block_ms: u64,

    #[clap(
        default_value = "0",
        long,
        help = "The charge transaction payment, unit: balance"
    )]
    tip: u128,
    #[clap(
        default_value = "4",
        long,
        help = "The transaction longevity, should be a power of two between 4 and 65536. unit: block"
    )]
    longevity: u64,
    #[clap(
        default_value = "200",
        long,
        help = "Max number of messages to be submitted per-round"
    )]
    max_sync_msgs_per_round: u64,

    #[clap(long, help = "Auto restart self after an error occurred")]
    auto_restart: bool,

    #[clap(
        default_value = "10",
        long,
        help = "Max auto restart retries if it continiously failing. Only used with --auto-restart"
    )]
    max_restart_retries: u32,

    #[clap(long, help = "Restart if number of rpc errors reaches the threshold")]
    restart_on_rpc_error_threshold: Option<u64>,
}

struct RunningFlags {
    worker_registered: bool,
    endpoint_registered: bool,
    restart_failure_count: u32,
}

struct BlockSyncState {
    blocks: Vec<BlockWithChanges>,
    /// Tracks the latest known authority set id at a certain block.
    authory_set_state: Option<(BlockNumber, SetId)>,
}

async fn get_header_hash<T: subxt::Config>(
    client: &subxt::Client<T>,
    h: Option<u32>,
) -> Result<T::Hash> {
    let pos = h.map(|h| subxt::BlockNumber::from(NumberOrHex::Number(h.into())));
    let hash = match pos {
        Some(_) => client
            .rpc()
            .block_hash(pos)
            .await?
            .ok_or(Error::BlockHashNotFound)?,
        None => client.rpc().finalized_head().await?,
    };
    Ok(hash)
}

async fn get_block_at<T: subxt::Config>(
    client: &subxt::Client<T>,
    h: Option<u32>,
) -> Result<(SignedBlock<T::Header, T::Extrinsic>, T::Hash)> {
    let hash = get_header_hash(client, h).await?;
    let block = client
        .rpc()
        .block(Some(hash.clone()))
        .await?
        .ok_or(Error::BlockNotFound)?;

    Ok((block, hash))
}

async fn get_block_without_storage_changes(
    api: &RelaychainApi,
    h: Option<u32>,
) -> Result<BlockWithChanges> {
    let (block, hash) = get_block_at(&api.client, h).await?;
    info!("get_block: Got block {:?} hash {}", h, hash.to_string());
    return Ok(BlockWithChanges {
        block,
        storage_changes: Default::default(),
    });
}

pub async fn get_block_with_storage_changes(
    api: &ParachainApi,
    h: Option<u32>,
) -> Result<BlockWithChanges> {
    let (block, hash) = get_block_at(&api.client, h).await?;
    info!(
        "get_block (w/changes): Got block {:?} hash {}",
        h,
        hash.to_string()
    );
    let hash = block.block.header.hash();
    let storage_changes = chain_client::fetch_storage_changes(api, &hash).await?;
    return Ok(BlockWithChanges {
        block,
        storage_changes,
    });
}

async fn get_authority_with_proof_at(
    api: &RelaychainApi,
    hash: Hash,
) -> Result<AuthoritySetChange> {
    // Storage
    let authority_set_key = StorageKey(GRANDPA_AUTHORITIES_KEY.to_vec());
    let id_key = phaxt::storage_key(phaxt::kusama::grandpa::storage::CurrentSetId);
    // Authority set
    let value = api
        .client
        .rpc()
        .storage(&authority_set_key, Some(hash))
        .await?
        .expect("No authority key found")
        .0;
    let list: AuthorityList = VersionedAuthorityList::decode(&mut value.as_slice())
        .expect("Failed to decode VersionedAuthorityList")
        .into();

    // Set id
    let id = api
        .storage()
        .grandpa()
        .current_set_id(Some(hash))
        .await
        .map_err(|_| Error::NoSetIdAtBlock)?;
    // Proof
    let proof =
        chain_client::read_proofs(&api, Some(hash), vec![authority_set_key, id_key]).await?;
    Ok(AuthoritySetChange {
        authority_set: AuthoritySet { list, id },
        authority_proof: proof,
    })
}

async fn get_paraid(api: &ParachainApi, hash: Option<Hash>) -> Result<u32, Error> {
    api.storage()
        .parachain_info()
        .parachain_id(hash)
        .await
        .or(Err(Error::ParachainIdNotFound))
        .map(|id| id.0)
}

/// Returns the next set_id change by a binary search on the known blocks
///
/// `known_blocks` must have at least one block with block justification, otherwise raise an error
/// `NoJustificationInRange`. If there's no set_id change in the given blocks, it returns None.
async fn bisec_setid_change(
    api: &RelaychainApi,
    last_set: (BlockNumber, SetId),
    known_blocks: &Vec<BlockWithChanges>,
) -> Result<Option<BlockNumber>> {
    debug!("bisec_setid_change(last_set: {:?})", last_set);
    if known_blocks.is_empty() {
        return Err(anyhow!(Error::SearchSetIdChangeInEmptyRange));
    }
    let (last_block, last_id) = last_set;
    // Run binary search only on blocks with justification
    let headers: Vec<&Header> = known_blocks
        .iter()
        .filter(|b| b.block.block.header.number > last_block && b.block.justifications.is_some())
        .map(|b| &b.block.block.header)
        .collect();
    let mut l = 0i64;
    let mut r = (headers.len() as i64) - 1;
    while l <= r {
        let mid = (l + r) / 2;
        let hash = headers[mid as usize].hash();
        let set_id = api
            .storage()
            .grandpa()
            .current_set_id(Some(hash))
            .await
            .map_err(|_| Error::NoSetIdAtBlock)?;
        // Left: set_id == last_id, Right: set_id > last_id
        if set_id == last_id {
            l = mid + 1;
        } else {
            r = mid - 1;
        }
    }
    // Return the first occurance of bigger set_id; return (last_id + 1) if not found
    let result = if (l as usize) < headers.len() {
        Some(headers[l as usize].number)
    } else {
        None
    };
    debug!("bisec_setid_change result: {:?}", result);
    Ok(result)
}

async fn req_sync_header(
    pr: &PrClient,
    headers: Vec<HeaderToSync>,
    authority_set_change: Option<AuthoritySetChange>,
) -> Result<prpc::SyncedTo> {
    let resp = pr
        .sync_header(prpc::HeadersToSync::new(headers, authority_set_change))
        .await?;
    Ok(resp)
}

async fn req_sync_para_header(
    pr: &PrClient,
    headers: blocks::Headers,
    proof: StorageProof,
) -> Result<prpc::SyncedTo> {
    let resp = pr
        .sync_para_header(prpc::ParaHeadersToSync::new(headers, proof))
        .await?;
    Ok(resp)
}

async fn req_dispatch_block(
    pr: &PrClient,
    blocks: Vec<BlockHeaderWithChanges>,
) -> Result<prpc::SyncedTo> {
    let resp = pr.dispatch_blocks(prpc::Blocks::new(blocks)).await?;
    Ok(resp)
}

/// Syncs only the events to pRuntime till `sync_to`
async fn sync_events_only(
    pr: &PrClient,
    sync_state: &mut BlockSyncState,
    sync_to: BlockNumber,
    batch_window: usize,
) -> Result<()> {
    let block_buf = &mut sync_state.blocks;
    // Count the blocks to sync
    let mut n = 0usize;
    for bwe in block_buf.iter() {
        if bwe.block.block.header.number <= sync_to {
            n += 1;
        } else {
            break;
        }
    }
    let blocks: Vec<BlockHeaderWithChanges> = block_buf
        .drain(..n)
        .map(|bwe| BlockHeaderWithChanges {
            block_header: bwe.block.block.header,
            storage_changes: bwe.storage_changes,
        })
        .collect();
    for chunk in blocks.chunks(batch_window) {
        let r = req_dispatch_block(pr, chunk.to_vec()).await?;
        debug!("  ..dispatch_block: {:?}", r);
    }
    Ok(())
}

const GRANDPA_ENGINE_ID: sp_runtime::ConsensusEngineId = *b"FRNK";

async fn batch_sync_block(
    api: &RelaychainApi,
    paraclient: &ParachainApi,
    pr: &PrClient,
    sync_state: &mut BlockSyncState,
    batch_window: usize,
    info: &prpc::PhactoryInfo,
    parachain: bool,
) -> Result<usize> {
    let block_buf = &mut sync_state.blocks;
    if block_buf.is_empty() {
        return Ok(0);
    }
    let mut next_headernum = info.headernum;
    let mut next_blocknum = info.blocknum;
    let mut next_para_headernum = info.para_headernum;

    let mut synced_blocks: usize = 0;
    while !block_buf.is_empty() {
        // Current authority set id
        let last_set = if let Some(set) = sync_state.authory_set_state {
            set
        } else {
            // Construct the authority set from the last block we have synced (the genesis)
            let number = &block_buf.first().unwrap().block.block.header.number - 1;
            let hash = api.client.rpc().block_hash(Some(number.into())).await?;
            let set_id = api
                .storage()
                .grandpa()
                .current_set_id(hash)
                .await
                .map_err(|_| Error::NoSetIdAtBlock)?;
            let set = (number, set_id);
            sync_state.authory_set_state = Some(set.clone());
            set
        };
        // Find the next set id change
        let set_id_change_at = bisec_setid_change(api, last_set, block_buf).await?;
        let last_number_in_buff = block_buf.last().unwrap().block.block.header.number;
        // Search
        // Find the longest batch within the window
        let first_block_number = block_buf.first().unwrap().block.block.header.number;
        // TODO: fix the potential overflow here
        let end_buffer = block_buf.len() as isize - 1;
        let end_set_id_change = match set_id_change_at {
            Some(change_at) => (change_at as isize - first_block_number as isize),
            None => block_buf.len() as isize,
        };
        let header_end = cmp::min(end_buffer, end_set_id_change);
        let mut header_idx = header_end;
        while header_idx >= 0 {
            if block_buf[header_idx as usize]
                .block
                .justifications
                .as_ref()
                .map(|v| v.get(GRANDPA_ENGINE_ID))
                .flatten()
                .is_some()
            {
                break;
            }
            header_idx -= 1;
        }
        if header_idx < 0 {
            warn!(
                "Cannot find justification within window (from: {}, to: {})",
                first_block_number,
                block_buf.last().unwrap().block.block.header.number,
            );
            break;
        }
        // send out the longest batch and remove it from the input buffer
        let mut block_batch: Vec<BlockWithChanges> =
            block_buf.drain(..=(header_idx as usize)).collect();
        let header_batch: Vec<HeaderToSync> = block_batch
            .iter()
            .map(|b| HeaderToSync {
                header: b.block.block.header.clone(),
                justification: b
                    .block
                    .justifications
                    .clone()
                    .map(|v| v.into_justification(GRANDPA_ENGINE_ID))
                    .flatten(),
            })
            .collect();

        /* print collected headers */
        {
            for h in header_batch.iter() {
                debug!(
                    "Header {} :: {} :: {}",
                    h.header.number,
                    h.header.hash().to_string(),
                    h.header.parent_hash.to_string()
                );
            }
        }

        let last_header = &header_batch.last().unwrap();
        let last_header_hash = last_header.header.hash();
        let last_header_number = last_header.header.number;

        let mut authrotiy_change: Option<AuthoritySetChange> = None;
        if let Some(change_at) = set_id_change_at {
            if change_at == last_header_number {
                authrotiy_change = Some(get_authority_with_proof_at(&api, last_header_hash).await?);
            }
        }

        info!(
            "sending a batch of {} headers (last: {}, change: {:?})",
            header_batch.len(),
            last_header_number,
            authrotiy_change
                .as_ref()
                .map(|change| &change.authority_set)
        );

        let mut header_batch = header_batch;
        header_batch.retain(|h| h.header.number >= next_headernum);
        let r = req_sync_header(pr, header_batch, authrotiy_change).await?;
        info!("  ..sync_header: {:?}", r);
        next_headernum = r.synced_to + 1;

        if parachain {
            let hdr_synced_to =
                sync_parachain_header(pr, api, paraclient, last_header_hash, next_para_headernum)
                    .await?;
            next_para_headernum = hdr_synced_to + 1;
            let mut para_blocks = Vec::new();
            if next_blocknum <= hdr_synced_to {
                for b in next_blocknum..=hdr_synced_to {
                    let block = get_block_with_storage_changes(&paraclient, Some(b)).await?;
                    para_blocks.push(block.clone());
                }
            }
            block_batch = para_blocks;
        }

        let dispatch_window = batch_window - 1;
        while !block_batch.is_empty() {
            // TODO: fix the potential overflow here
            let end_batch = block_batch.len() as isize - 1;
            let batch_end = cmp::min(dispatch_window as isize, end_batch);
            if batch_end >= 0 {
                let dispatch_batch: Vec<BlockHeaderWithChanges> = block_batch
                    .drain(..=(batch_end as usize))
                    .map(|bwe| BlockHeaderWithChanges {
                        block_header: bwe.block.block.header,
                        storage_changes: bwe.storage_changes,
                    })
                    .collect();
                let blocks_count = dispatch_batch.len();
                let r = req_dispatch_block(pr, dispatch_batch).await?;
                debug!("  ..dispatch_block: {:?}", r);
                next_blocknum = r.synced_to + 1;

                // Update sync state
                synced_blocks += blocks_count;
            }
        }
        sync_state.authory_set_state = Some(match set_id_change_at {
            // set_id changed at next block
            Some(change_at) => (change_at + 1, last_set.1 + 1),
            // not changed
            None => (last_number_in_buff, last_set.1),
        });
    }
    Ok(synced_blocks)
}

async fn sync_parachain_header(
    pr: &PrClient,
    api: &RelaychainApi,
    para_api: &ParachainApi,
    last_header_hash: Hash,
    next_headernum: BlockNumber,
) -> Result<BlockNumber> {
    let para_id = get_paraid(para_api, None).await?;
    let para_head_storage_key = chain_client::paras_heads_key(para_id);

    let raw_header = api
        .client
        .rpc()
        .storage(&para_head_storage_key, Some(last_header_hash))
        .await?;

    let raw_header = if let Some(hdr) = raw_header {
        hdr.0
    } else {
        return Ok(0);
    };

    let para_fin_header_data = chain_client::decode_parachain_heads(raw_header.clone())?;

    let para_fin_header =
        sp_runtime::generic::Header::<BlockNumber, sp_runtime::traits::BlakeTwo256>::decode(
            &mut para_fin_header_data.as_slice(),
        )
        .or(Err(Error::FailedToDecode))?;

    let para_fin_block_number = para_fin_header.number;
    info!(
        "relaychain finalized paraheader number: {}",
        para_fin_block_number
    );

    let header_proof =
        chain_client::read_proof(api, Some(last_header_hash), para_head_storage_key.clone())
            .await?;

    if next_headernum > para_fin_block_number {
        return Ok(next_headernum - 1);
    }
    let mut para_headers = Vec::new();
    for b in next_headernum..=para_fin_block_number {
        let num = subxt::BlockNumber::from(NumberOrHex::Number(b.into()));
        let hash = para_api.client.rpc().block_hash(Some(num)).await?;
        let hash = match hash {
            Some(hash) => hash,
            None => {
                info!("Hash not found for block {}, fetch it next turn", b);
                return Ok(next_headernum - 1);
            }
        };
        let header = para_api
            .client
            .rpc()
            .header(Some(hash))
            .await?
            .ok_or(Error::BlockNotFound)?;
        para_headers.push(header);
    }
    let r = req_sync_para_header(pr, para_headers, header_proof).await?;
    info!("..req_sync_para_header: {:?}", r);
    Ok(r.synced_to)
}

/// Resolves the starting block header for the genesis block.
///
/// It returns the specified value if `start_header` is Some. Otherwise, it returns 0 for
/// standalone blockchain, and resolve to the last relay chain block before the frist parachain
/// parent block. This behavior matches the one on PRB.
async fn resolve_start_header(
    para_api: &ParachainApi,
    is_parachain: bool,
    start_header: Option<BlockNumber>,
) -> Result<BlockNumber> {
    if let Some(start_header) = start_header {
        return Ok(start_header);
    }
    if !is_parachain {
        return Ok(0);
    }
    let h1 = para_api
        .client
        .rpc()
        .block_hash(Some(subxt::BlockNumber::from(NumberOrHex::Number(1))))
        .await?;
    let validation_data = para_api
        .storage()
        .parachain_system()
        .validation_data(h1)
        .await
        .ok()
        .flatten()
        .ok_or(Error::ParachainValidationDataNotFound)?;
    Ok((validation_data.relay_parent_number - 1) as BlockNumber)
}

async fn init_runtime(
    api: &RelaychainApi,
    para_api: &ParachainApi,
    pr: &PrClient,
    skip_ra: bool,
    use_dev_key: bool,
    inject_key: &str,
    operator: Option<AccountId32>,
    is_parachain: bool,
    start_header: BlockNumber,
) -> Result<InitRuntimeResponse> {
    let genesis_block = get_block_at(&api.client, Some(start_header)).await?.0.block;
    let hash = api
        .client
        .rpc()
        .block_hash(Some(subxt::BlockNumber::from(NumberOrHex::Number(
            start_header as _,
        ))))
        .await?
        .expect("No genesis block?");
    let set_proof = get_authority_with_proof_at(api, hash).await?;
    let genesis_state = chain_client::fetch_genesis_storage(para_api).await?;
    let genesis_info = blocks::GenesisBlockInfo {
        block_header: genesis_block.header,
        authority_set: set_proof.authority_set,
        proof: set_proof.authority_proof,
    };
    let mut debug_set_key = None;
    if !inject_key.is_empty() {
        if inject_key.len() != 64 {
            panic!("inject-key must be 32 bytes hex");
        } else {
            info!("Inject key {}", inject_key);
        }
        debug_set_key = Some(hex::decode(inject_key.to_string()).expect("Invalid dev key"));
    } else if use_dev_key {
        info!("Inject key {}", DEV_KEY);
        debug_set_key = Some(hex::decode(DEV_KEY).expect("Invalid dev key"));
    }

    let resp = pr
        .init_runtime(prpc::InitRuntimeRequest::new(
            skip_ra,
            genesis_info,
            debug_set_key,
            genesis_state,
            operator,
            is_parachain,
        ))
        .await?;
    Ok(resp)
}

async fn bind_worker_endpoint(
    para_api: &ParachainApi,
    encoded_versioned_endpoint: Vec<u8>,
    signature: Vec<u8>,
    signer: &mut SrSigner,
) -> Result<()> {
    chain_client::update_signer_nonce(para_api, signer).await?;
    let versioned_endpoint = Decode::decode(&mut &encoded_versioned_endpoint[..])
        .map_err(|_| anyhow!("Decode versioned endpoint failed"))?;
    let ret = para_api
        .tx()
        .phala_registry()
        .bind_worker_endpoint(versioned_endpoint, signature)
        .sign_and_submit_then_watch(signer)
        .await;
    if ret.is_err() {
        error!("FailedToCallBindWorkerEndpoint: {:?}", ret);
        return Err(anyhow!("failed to call bind_worker_endpoint"));
    }
    signer.increment_nonce();
    Ok(())
}

async fn try_bind_worker_endpoint(
    pr: &PrClient,
    para_api: &ParachainApi,
    signer: &mut SrSigner,
) -> Result<()> {
    let info = pr
        .get_endpoint_info(())
        .await?;
    if let Some(signature) = info.signature {
        info!("Binding worker's endpoint...");
        bind_worker_endpoint(&para_api, info.encoded_versioned_endpoint, signature, signer).await?;
        return Ok(());
    };

    Err(anyhow!("No endpoint signature"))
}

async fn register_worker(
    para_api: &ParachainApi,
    encoded_runtime_info: Vec<u8>,
    attestation: prpc::Attestation,
    signer: &mut SrSigner,
    args: &Args,
) -> Result<()> {
    let payload = attestation
        .payload
        .ok_or(anyhow!("Missing attestation payload"))?;
    let pruntime_info = Decode::decode(&mut &encoded_runtime_info[..])
        .map_err(|_| anyhow!("Decode pruntime info failed"))?;
    let attestation =
        phaxt::khala::runtime_types::phala_pallets::utils::attestation::Attestation::SgxIas {
            ra_report: payload.report.as_bytes().to_vec(),
            signature: payload.signature,
            raw_signing_cert: payload.signing_cert,
        };
    chain_client::update_signer_nonce(para_api, signer).await?;
    let params = mk_params(para_api, args.longevity, args.tip).await?;
    let ret = para_api
        .tx()
        .phala_registry()
        .register_worker(pruntime_info, attestation)
        .sign_and_submit_then_watch(signer, params)
        .await;
    if ret.is_err() {
        error!("FailedToCallRegisterWorker: {:?}", ret);
        return Err(anyhow!(Error::FailedToCallRegisterWorker));
    }
    signer.increment_nonce();
    Ok(())
}

async fn try_register_worker(
    pr: &PrClient,
    paraclient: &ParachainApi,
    signer: &mut SrSigner,
    operator: Option<AccountId32>,
    args: &Args,
) -> Result<()> {
    let info = pr
        .get_runtime_info(prpc::GetRuntimeInfoRequest::new(false, operator))
        .await?;
    if let Some(attestation) = info.attestation {
        info!("Registering worker...");
        register_worker(
            &paraclient,
            info.encoded_runtime_info,
            attestation,
            signer,
            args,
        )
        .await?;
    }
    Ok(())
}

const DEV_KEY: &str = "0000000000000000000000000000000000000000000000000000000000000001";

async fn wait_until_synced<T: subxt::Config>(client: &subxt::Client<T>) -> Result<()> {
    loop {
        let state = client.extra_rpc().system_sync_state().await?;
        info!(
            "Checking synced: current={} highest={:?}",
            state.current_block, state.highest_block
        );
        if let Some(highest) = state.highest_block {
            if highest - state.current_block <= 8 {
                return Ok(());
            }
        }
        sleep(Duration::from_secs(5)).await;
    }
}

pub async fn subxt_connect<T: subxt::Config>(uri: &str) -> Result<subxt::Client<T>> {
    subxt::ClientBuilder::new()
        .set_url(uri)
        .build()
        .await
        .context("Failed to connect to substrate")
}

async fn bridge(
    args: &Args,
    flags: &mut RunningFlags,
    err_report: Sender<MsgSyncError>,
) -> Result<()> {
    // Connect to substrate

    let api: RelaychainApi = subxt_connect(&args.substrate_ws_endpoint).await?.into();
    info!("Connected to relaychain at: {}", args.substrate_ws_endpoint);

    let para_uri: &str = if args.parachain {
        &args.collator_ws_endpoint
    } else {
        &args.substrate_ws_endpoint
    };
    let para_api: ParachainApi = subxt_connect(para_uri).await?.into();
    info!(
        "Connected to parachain node at: {}",
        args.collator_ws_endpoint
    );

    if !args.no_wait {
        // Don't start our worker until the substrate node is synced
        info!("Waiting for substrate to sync blocks...");
        wait_until_synced(&api.client).await?;
        wait_until_synced(&para_api.client).await?;
        info!("Substrate sync blocks done");
    }

    // Other initialization
    let pr = pruntime_client::new_pruntime_client(args.pruntime_endpoint.clone());
    let pair = <sr25519::Pair as Pair>::from_string(&args.mnemonic, None)
        .expect("Bad privkey derive path");
    let mut signer: SrSigner = subxt::PairSigner::new(pair);
    let nc = NotifyClient::new(&args.notify_endpoint);
    let mut pruntime_initialized = false;
    let mut pruntime_new_init = false;
    let mut initial_sync_finished = false;

    // Try to initialize pRuntime and register on-chain
    let info = pr.get_info(()).await?;
    let operator = match args.operator.clone() {
        None => None,
        Some(operator) => {
            let parsed_operator = AccountId32::from_str(&operator)
                .map_err(|e| anyhow!("Failed to parse operator address: {}", e))?;
            Some(parsed_operator)
        }
    };
    if !args.no_init {
        if !info.initialized {
            warn!("pRuntime not initialized. Requesting init...");
            let start_header =
                resolve_start_header(&para_api, args.parachain, args.start_header).await?;
            info!("Resolved start header at {}", start_header);
            let runtime_info = init_runtime(
                &api,
                &para_api,
                &pr,
                !args.ra,
                args.use_dev_key,
                &args.inject_key,
                operator.clone(),
                args.parachain,
                start_header,
            )
            .await?;
            // STATUS: pruntime_initialized = true
            // STATUS: pruntime_new_init = true
            pruntime_initialized = true;
            pruntime_new_init = true;
            nc.notify(&NotifyReq {
                headernum: info.headernum,
                blocknum: info.blocknum,
                pruntime_initialized,
                pruntime_new_init,
                initial_sync_finished,
            })
            .await
            .ok();
            info!("runtime_info: {:?}", runtime_info);
        } else {
            info!("pRuntime already initialized.");
            // STATUS: pruntime_initialized = true
            // STATUS: pruntime_new_init = false
            pruntime_initialized = true;
            pruntime_new_init = false;
            nc.notify(&NotifyReq {
                headernum: info.headernum,
                blocknum: info.blocknum,
                pruntime_initialized,
                pruntime_new_init,
                initial_sync_finished,
            })
            .await
            .ok();
        }
    }

    if args.no_sync {
        if !args.no_register {
            try_register_worker(&pr, &para_api, &mut signer, operator, &args).await?;
            flags.worker_registered = true;
        }
        // try bind worker endpoint
        if !args.no_bind {
            if try_bind_worker_endpoint(&pr, &para_api, &mut signer).await.is_ok() {
                flags.endpoint_registered = true;
            };
        }
        warn!("Block sync disabled.");
        return Ok(());
    }

    // Don't just sync message if we want to wait for some block
    let mut sync_state = BlockSyncState {
        blocks: Vec::new(),
        authory_set_state: None,
    };

    loop {
        // update the latest pRuntime state
        let info = pr.get_info(()).await?;
        info!("pRuntime get_info response: {:#?}", info);

        // STATUS: header_synced = info.headernum
        // STATUS: block_synced = info.blocknum
        nc.notify(&NotifyReq {
            headernum: info.headernum,
            blocknum: info.blocknum,
            pruntime_initialized,
            pruntime_new_init,
            initial_sync_finished,
        })
        .await
        .ok();

        let latest_block = get_block_at(&api.client, None).await?.0.block;
        // remove the blocks not needed in the buffer. info.blocknum is the next required block
        while let Some(ref b) = sync_state.blocks.first() {
            if b.block.block.header.number >= info.blocknum {
                break;
            }
            sync_state.blocks.remove(0);
        }

        if args.parachain {
            info!(
                "try to sync blocks. next required: (relay_header={}, para_header={}, body={}), relay finalized tip: {}, buffered: {}",
                info.headernum, info.para_headernum, info.blocknum, latest_block.header.number, sync_state.blocks.len());
        } else {
            info!(
                "try to sync blocks. next required: (body={}, header={}), finalized tip: {}, buffered: {}",
                info.blocknum, info.headernum, latest_block.header.number, sync_state.blocks.len());
        }

        // fill the sync buffer to catch up the chain tip
        let next_block = match sync_state.blocks.last() {
            Some(b) => b.block.block.header.number + 1,
            None => {
                if args.parachain {
                    info.headernum
                } else {
                    info.blocknum
                }
            }
        };

        let (batch_end, more_blocks) = {
            let latest = latest_block.header.number;
            let fetch_limit = next_block + args.fetch_blocks - 1;
            if fetch_limit < latest {
                (fetch_limit, true)
            } else {
                (latest, false)
            }
        };

        // TODO.kevin: batch request blocks and changes.
        for b in next_block..=batch_end {
            let block = if args.parachain {
                get_block_without_storage_changes(&api, Some(b)).await?
            } else {
                // api and para_api are connected to the same node in solochain mode
                get_block_with_storage_changes(&para_api, Some(b)).await?
            };

            if block.block.justifications.is_some() {
                debug!(
                    "block with justification at: {}",
                    block.block.block.header.number
                );
            }
            sync_state.blocks.push(block.clone());
        }

        let next_headernum = info.para_headernum;

        // if the header syncs faster than the event, let the events to catch up
        if next_headernum > info.blocknum {
            sync_events_only(&pr, &mut sync_state, next_headernum - 1, args.sync_blocks).await?;
        }

        // send the blocks to pRuntime in batch
        let synced_blocks = batch_sync_block(
            &api,
            &para_api,
            &pr,
            &mut sync_state,
            args.sync_blocks,
            &info,
            args.parachain,
        )
        .await?;

        // check if pRuntime has already reached the chain tip.
        if synced_blocks == 0 && !more_blocks {
            if !initial_sync_finished && !args.no_register {
                if !flags.worker_registered {
                    try_register_worker(&pr, &para_api, &mut signer, operator.clone(), &args)
                        .await?;
                    flags.worker_registered = true;
                }
            }

            if !args.no_bind {
                if !flags.endpoint_registered {
                    if try_bind_worker_endpoint(&pr, &para_api, &mut signer).await.is_ok() {
                        flags.endpoint_registered = true;
                    };
                }
            }

            // STATUS: initial_sync_finished = true
            initial_sync_finished = true;
            nc.notify(&NotifyReq {
                headernum: info.headernum,
                blocknum: info.blocknum,
                pruntime_initialized,
                pruntime_new_init,
                initial_sync_finished,
            })
            .await
            .ok();

            // Now we are idle. Let's try to sync the egress messages.
            if !args.no_msg_submit {
                msg_sync::maybe_sync_mq_egress(
                    &para_api,
                    &pr,
                    &mut signer,
                    args.tip,
                    args.longevity,
                    args.max_sync_msgs_per_round,
                    err_report.clone(),
                )
                .await?;
            }
            flags.restart_failure_count = 0;
            info!("Waiting for new blocks");
            sleep(Duration::from_millis(args.dev_wait_block_ms)).await;
            continue;
        }
    }
}

fn preprocess_args(args: &mut Args) {
    if args.dev {
        args.ra = false;
        args.use_dev_key = true;
        args.mnemonic = String::from("//Alice");
    }
    if args.longevity > 0 {
        assert!(args.longevity >= 4, "Option --longevity must be 0 or >= 4.");
        assert_eq!(
            args.longevity.count_ones(),
            1,
            "Option --longevity must be power of two."
        );
    }
}

async fn collect_async_errors(
    mut threshold: Option<u64>,
    mut err_receiver: Receiver<MsgSyncError>,
) {
    let threshold_bak = threshold.unwrap_or_default();
    loop {
        match err_receiver.recv().await {
            Some(error) => match error {
                MsgSyncError::BadSignature => {
                    warn!("tx received bad signature, restarting...");
                    return;
                }
                MsgSyncError::OtherRpcError => {
                    if let Some(threshold) = &mut threshold {
                        if *threshold == 0 {
                            warn!("{} tx errors reported, restarting...", threshold_bak);
                            return;
                        }
                        *threshold -= 1;
                    }
                }
            },
            None => {
                warn!("All senders gone, this should never happen!");
                return;
            }
        }
    }
}

async fn mk_params(
    api: &ParachainApi,
    longevity: u64,
    tip: u128,
) -> Result<phaxt::ExtrinsicParamsBuilder> {
    let era = if longevity > 0 {
        let header = api
            .client
            .rpc()
            .header(<Option<Hash>>::None)
            .await?
            .ok_or_else(|| anyhow!("No header"))?;
        let number = header.number as u64;
        let period = longevity;
        let phase = number % period;
        let era = Era::Mortal(period, phase);
        info!(
            "update era: block={}, period={}, phase={}, birth={}, death={}",
            number,
            period,
            phase,
            era.birth(number),
            era.death(number)
        );
        Some((era, header.hash()))
    } else {
        None
    };

    let params = if let Some((era, checkpoint)) = era {
        phaxt::ExtrinsicParamsBuilder::new()
            .tip(tip)
            .era(era, checkpoint)
    } else {
        phaxt::ExtrinsicParamsBuilder::new().tip(tip)
    };

    Ok(params)
}

pub async fn pherry_main() {
    env_logger::builder()
        .filter_level(log::LevelFilter::Info)
        .parse_default_env()
        .init();

    let mut args = Args::parse();
    preprocess_args(&mut args);

    let mut flags = RunningFlags {
        worker_registered: false,
        endpoint_registered: false,
        restart_failure_count: 0,
    };

    loop {
        let (sender, receiver) = msg_sync::create_report_channel();
        let threshold = args.restart_on_rpc_error_threshold;
        tokio::select! {
            res = bridge(&args, &mut flags, sender) => {
                if let Err(err) = res {
                    info!("bridge() exited with error: {:?}", err);
                } else {
                    break;
                }
            }
            () = collect_async_errors(threshold, receiver) => ()
        };
        if !args.auto_restart || flags.restart_failure_count > args.max_restart_retries {
            std::process::exit(if flags.worker_registered { 1 } else { 2 });
        }
        flags.restart_failure_count += 1;
        sleep(Duration::from_secs(2)).await;
        info!("Restarting...");
    }
}<|MERGE_RESOLUTION|>--- conflicted
+++ resolved
@@ -64,14 +64,13 @@
     #[clap(long, help = "Skip registering the worker.")]
     no_register: bool,
 
-<<<<<<< HEAD
-    #[structopt(long, help = "Skip binding the worker endpoint.")]
+    #[clap(
+        long, 
+        help = "Skip binding the worker endpoint."
+    )]
     no_bind: bool,
 
-    #[structopt(
-=======
-    #[clap(
->>>>>>> 7b27b3a9
+    #[clap(
         long,
         help = "Inject dev key (0x1) to pRuntime. Cannot be used with remote attestation enabled."
     )]

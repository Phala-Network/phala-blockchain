--- conflicted
+++ resolved
@@ -93,18 +93,14 @@
         None => {
             let runner = cli.create_runner(&cli.run)?;
             runner.run_node_until_exit(|config| async move {
-<<<<<<< HEAD
-                service::new_full(config, &cli.eth, cli.no_hardware_benchmarks)
-                    .await
-                    .map_err(sc_cli::Error::Service)
-=======
                 service::new_full(
                     config,
+                    &cli.eth,
                     cli.no_hardware_benchmarks,
                     cli.gossip_duration_millisecs,
                 )
+                .await
                 .map_err(sc_cli::Error::Service)
->>>>>>> e4dac852
             })
         }
         Some(Subcommand::Inspect(cmd)) => {

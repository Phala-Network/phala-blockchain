--- conflicted
+++ resolved
@@ -597,11 +597,7 @@
                 sync,
                 transaction_pool,
                 ..
-<<<<<<< HEAD
-            } = new_full_base(config, Default::default(), false)?;
-=======
-            } = new_full_base(config, false, |_, _| (), None)?;
->>>>>>> e4dac852
+            } = new_full_base(config, Default::default(), false, None)?;
             Ok(sc_service_test::TestNetComponents::new(
                 task_manager,
                 client,

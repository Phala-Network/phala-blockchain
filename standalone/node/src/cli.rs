// This file is part of Substrate.

// Copyright (C) 2018-2022 Parity Technologies (UK) Ltd.
// SPDX-License-Identifier: GPL-3.0-or-later WITH Classpath-exception-2.0

// This program is free software: you can redistribute it and/or modify
// it under the terms of the GNU General Public License as published by
// the Free Software Foundation, either version 3 of the License, or
// (at your option) any later version.

// This program is distributed in the hope that it will be useful,
// but WITHOUT ANY WARRANTY; without even the implied warranty of
// MERCHANTABILITY or FITNESS FOR A PARTICULAR PURPOSE. See the
// GNU General Public License for more details.

// You should have received a copy of the GNU General Public License
// along with this program. If not, see <https://www.gnu.org/licenses/>.

use crate::eth::EthConfiguration;

/// An overarching CLI command definition.
#[derive(Debug, clap::Parser)]
pub struct Cli {
    /// Possible subcommand with parameters.
    #[command(subcommand)]
    pub subcommand: Option<Subcommand>,

    #[allow(missing_docs)]
    #[clap(flatten)]
    pub run: sc_cli::RunCmd,

    /// Disable automatic hardware benchmarks.
    ///
    /// By default these benchmarks are automatically ran at startup and measure
    /// the CPU speed, the memory bandwidth and the disk speed.
    ///
    /// The results are then printed out in the logs, and also sent as part of
    /// telemetry, if telemetry is enabled.
    #[arg(long)]
    pub no_hardware_benchmarks: bool,

    /// Custom block duration in milliseconds (only useful with --dev)
    #[arg(long)]
    pub block_millisecs: Option<u64>,

<<<<<<< HEAD
    /// Ethereum RPC configuration.
    #[command(flatten)]
    pub eth: EthConfiguration,
=======
    /// Custom gossip duration in milliseconds.
    #[arg(long)]
    pub gossip_duration_millisecs: Option<u64>,
>>>>>>> e4dac852
}

/// Possible subcommands of the main binary.
#[allow(clippy::large_enum_variant)]
#[derive(Debug, clap::Subcommand)]
pub enum Subcommand {
    /// The custom inspect subcommmand for decoding blocks and extrinsics.
    #[command(
        name = "inspect",
        about = "Decode given block or extrinsic using current native runtime."
    )]
    Inspect(node_inspect::cli::InspectCmd),

    /// Sub-commands concerned with benchmarking.
    /// The pallet benchmarking moved to the `pallet` sub-command.
    #[command(subcommand)]
    Benchmark(frame_benchmarking_cli::BenchmarkCmd),

    /// Key management cli utilities
    #[command(subcommand)]
    Key(sc_cli::KeySubcommand),

    /// Verify a signature for a message, provided on STDIN, with a given (public or secret) key.
    Verify(sc_cli::VerifyCmd),

    /// Generate a seed that provides a vanity address.
    Vanity(sc_cli::VanityCmd),

    /// Sign a message, with a given (secret) key.
    Sign(sc_cli::SignCmd),

    /// Build a chain specification.
    BuildSpec(sc_cli::BuildSpecCmd),

    /// Validate blocks.
    CheckBlock(sc_cli::CheckBlockCmd),

    /// Export blocks.
    ExportBlocks(sc_cli::ExportBlocksCmd),

    /// Export the state of a given block into a chain spec.
    ExportState(sc_cli::ExportStateCmd),

    /// Import blocks.
    ImportBlocks(sc_cli::ImportBlocksCmd),

    /// Remove the whole chain.
    PurgeChain(sc_cli::PurgeChainCmd),

    /// Revert the chain to a previous state.
    Revert(sc_cli::RevertCmd),

    /// Db meta columns information.
    ChainInfo(sc_cli::ChainInfoCmd),
    /// Frontier database subcommands.
    FrontierDb(::fc_cli::FrontierDbCmd),
}<|MERGE_RESOLUTION|>--- conflicted
+++ resolved
@@ -43,15 +43,13 @@
     #[arg(long)]
     pub block_millisecs: Option<u64>,
 
-<<<<<<< HEAD
+    /// Custom gossip duration in milliseconds.
+    #[arg(long)]
+    pub gossip_duration_millisecs: Option<u64>,
+
     /// Ethereum RPC configuration.
     #[command(flatten)]
     pub eth: EthConfiguration,
-=======
-    /// Custom gossip duration in milliseconds.
-    #[arg(long)]
-    pub gossip_duration_millisecs: Option<u64>,
->>>>>>> e4dac852
 }
 
 /// Possible subcommands of the main binary.
